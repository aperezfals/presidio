--- conflicted
+++ resolved
@@ -472,15 +472,9 @@
 
     expected_response = """
      [
-<<<<<<< HEAD
-         {"entity_type": "PERSON", "start": 4, "end": 16, "recognition_metadata": {"recognizer_name": "SpacyRecognizer"}, "score": 0.85, "analysis_explanation":null},
-         {"entity_type": "US_DRIVER_LICENSE", "start": 36, "end": 44, "recognition_metadata": {"recognizer_name": "UsLicenseRecognizer"}, "score": 0.6499999999999999, "analysis_explanation":null},
-         {"entity_type": "MR_TITLE", "start": 0, "end": 3, "recognition_metadata": {"recognizer_name": "Mr. Recognizer"}, "score": 1.0, "analysis_explanation":null}
-=======
          {"entity_type": "PERSON", "start": 4, "end": 14, "score": 0.85, "analysis_explanation":null},
          {"entity_type": "US_DRIVER_LICENSE", "start": 36, "end": 44, "score": 0.6499999999999999, "analysis_explanation":null},
          {"entity_type": "MR_TITLE", "start": 0, "end": 3, "score": 1.0, "analysis_explanation":null}
->>>>>>> f77c36a4
      ]
      """
     assert response_status == 200
