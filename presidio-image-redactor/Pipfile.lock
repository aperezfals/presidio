{
    "_meta": {
        "hash": {
            "sha256": "bbf05c08752670a3a680a55e112cc4703ec65e6c3562751989cf8a3009e3d6fa"
        },
        "pipfile-spec": 6,
        "requires": {},
        "sources": [
            {
                "name": "pypi",
                "url": "https://pypi.python.org/simple",
                "verify_ssl": true
            }
        ]
    },
    "default": {
        "blis": {
            "hashes": [
<<<<<<< HEAD
                "sha256:0b6ce2e94824065d6fea99485b687717af4cc31ec9281bf4b02fd99172fe1db9",
                "sha256:44b92afe95801a370e3ce147aefb608ef0167b5e82b2f629aee723581adbdf44",
                "sha256:4802e0000b3d22e4f6c1d15aa31348337a26d26ff0ac832d6be367699cb6c49f",
                "sha256:49b326230e879f8a490349859e7732f41e97f9702f54a25948fcc49c133a2677",
                "sha256:4b322ff0bb3bcd6cd03d9f9a7033885c12d6b3a6c959c7547e77f45d3277534e",
                "sha256:4be4d983fc1501eefa67363a3c69e98a7fc29fcddc457b283850e34223f7070e",
                "sha256:693ad3dbb61c09a898f2590f58ab1c3132f281fc80dd5c36c19b87c1d1e6ba00",
                "sha256:6c855db2f917bc7ff45499ce4fc7bb95298134534912580758db19dcb5bb2d20",
                "sha256:7ceac466801f9d97ecb34e10dded8c24cf5e0927ea7e834da1cc9d2ed3fc366f",
                "sha256:84c98ab9cf4df12936794ff13bb145cb8c825cbaa9a284e3767f0fe2d7d6ae9c",
                "sha256:9ee43fc0e675b1466f6d8c27ea98b9acdace2d5828ba6744a0f65ef29e0b9ebe",
                "sha256:bf216ecab3986e2736f0f0b2cd9bf1717c56ca821b0fc361ba7f1d065fa2458e",
                "sha256:c4453bf5d2dde2d226c5ab2f0cf22d22fc04979d75e4542af0d0acf25b253f50",
                "sha256:c509241073b3b6c16c7aa2e2acd6dd45f4427c6b4fde7615b2d016a6ace1ed87",
                "sha256:c56e816a81ab03c1c1ea61b7f7d0b7a030172ff0b176cf03561b8d6d58c44387",
                "sha256:ceab0b6ab1c254d0bf4a3951adb0ad7e1c92b90475fe1fbabe81db029aef5bfd",
                "sha256:db2c29b24023e82f230aa0d45df6acdd2d5ce620c50405ac661c642dbdbedb8a",
                "sha256:dbc4655175e59b20e458be40c3794dfa723c1eac8115ff5fc49cfd240c8efe29",
                "sha256:dc946bb41205c45c2e195d5cd75876c5808cb3ac42eaaf9041dc3255a3da7ca7",
                "sha256:e7f0c3aecb5162b8b19d0d6fe2dd33a002710252607ca55f1ff67d15d4ce6d4e",
                "sha256:eb3004d70eeadc3959415a864dc6b577a735c4b9961266c596145ebae789544c",
                "sha256:efab5d43eb6ca57ebdb17f32ab7359c7380c274a6b2730b7a3596eeaa0314a7a",
                "sha256:f4cdcac31b7c58f9ecb82165c72d053740c58a73e5be637034271be758b29326",
                "sha256:f64f96c552dd866d65c6414cab815d248d57630330f16d1244142a4339640d3f"
            ],
            "version": "==0.9.1"
=======
                "sha256:179037cb5e6744c2e93b6b5facc6e4a0073776d514933c3db1e1f064a3253425",
                "sha256:29ef4c25007785a90ffc2f0ab3d3bd3b75cd2d7856a9a482b7d0dac8d511a09d",
                "sha256:3dbb44311029263a6f65ed55a35f970aeb1d20b18bfac4c025de5aadf7889a8c",
                "sha256:3e3f95e035c7456a1f5f3b5a3cfe708483a00335a3a8ad2211d57ba4d5f749a5",
                "sha256:4d5755ef37a573647be62684ca1545698879d07321f1e5b89a4fd669ce355eb0",
                "sha256:5cb1db88ab629ccb39eac110b742b98e3511d48ce9caa82ca32609d9169a9c9c",
                "sha256:5fd46c649acd1920482b4f5556d1c88693cba9bf6a494a020b00f14b42e1132f",
                "sha256:6d12475e588a322e66a18346a3faa9eb92523504042e665c193d1b9b0b3f0482",
                "sha256:6fd5941bd5a21082b19d1dd0f6d62cd35609c25eb769aa3457d9877ef2ce37a9",
                "sha256:7417667c221e29fe8662c3b2ff9bc201c6a5214bbb5eb6cc290484868802258d",
                "sha256:8275f6b6eee714b85f00bf882720f508ed6a60974bcde489715d37fd35529da8",
                "sha256:97ad55e9ef36e4ff06b35802d0cf7bfc56f9697c6bc9427f59c90956bb98377d",
                "sha256:b3ea73707a7938304c08363a0b990600e579bfb52dece7c674eafac4bf2df9f7",
                "sha256:b5f4691bf62013eccc167c38a85c09a0bf0c6e3e80d4c2229cdf2668c1124eb0",
                "sha256:b8a1fcd2eb267301ab13e1e4209c165d172cdf9c0c9e08186a9e234bf91daa16",
                "sha256:b9737035636452fb6d08e7ab79e5a9904be18a0736868a129179cd9f9ab59825",
                "sha256:c0521231bc95ab522f280da3bbb096299c910a62cac2376d48d4a1d403c54393",
                "sha256:c399a03de4059bf8e700b921f9ff5d72b2a86673616c40db40cd0592051bdd07",
                "sha256:d0e82a6e0337d5231129a4e8b36978fa7b973ad3bb0257fd8e3714a9b35ceffd",
                "sha256:d205a7e69523e2bacdd67ea906b82b84034067e0de83b33bd83eb96b9e844ae3",
                "sha256:d3882b4f44a33367812b5e287c0690027092830ffb1cce124b02f64e761819a4",
                "sha256:d4eb70a79562a211bd2e6b6db63f1e2eed32c0ab3e9ef921d86f657ae8375845",
                "sha256:d811e88480203d75e6e959f313fdbf3326393b4e2b317067d952347f5c56216e",
                "sha256:d81c3f627d33545fc25c9dcb5fee66c476d89288a27d63ac16ea63453401ffd5",
                "sha256:db2959560dcb34e912dad0e0d091f19b05b61363bac15d78307c01334a4e5d9d",
                "sha256:e85993364cae82707bfe7e637bee64ec96e232af31301e5c81a351778cb394b9",
                "sha256:f5cec812ee47b29107eb36af9b457be7191163eab65d61775ed63538232c59d5",
                "sha256:f7b6315d7b1ac5546bc0350f5f8d7cc064438d23db19a5c21aaa6ae7d93c1ab5"
            ],
            "version": "==0.7.9"
>>>>>>> f77c36a4
        },
        "catalogue": {
            "hashes": [
                "sha256:2d786e229d8d202b4f8a2a059858e45a2331201d831e39746732daa704b99f69",
                "sha256:b325c77659208bfb6af1b0d93b1a1aa4112e1bb29a4c5ced816758a722f0e388"
            ],
            "markers": "python_version >= '3.6'",
            "version": "==2.0.8"
        },
        "certifi": {
            "hashes": [
<<<<<<< HEAD
                "sha256:43dadad18a7f168740e66944e4fa82c6611848ff9056ad910f8f7a3e46ab89e0",
                "sha256:cffdcd380919da6137f76633531a5817e3a9f268575c128249fb637e4f9e73fb"
            ],
            "markers": "python_version >= '3.6'",
            "version": "==2022.6.15.1"
=======
                "sha256:0d9c601124e5a6ba9712dbc60d9c53c21e34f5f641fe83002317394311bdce14",
                "sha256:90c1a32f1d68f940488354e36370f6cca89f0f106db09518524c88d6ed83f382"
            ],
            "markers": "python_version >= '3.6'",
            "version": "==2022.9.24"
>>>>>>> f77c36a4
        },
        "charset-normalizer": {
            "hashes": [
                "sha256:5a3d016c7c547f69d6f81fb0db9449ce888b418b5b9952cc5e6e66843e9dd845",
                "sha256:83e9a75d1911279afd89352c68b45348559d1fc0506b054b346651b5e7fee29f"
            ],
            "markers": "python_version >= '3.6'",
            "version": "==2.1.1"
        },
        "click": {
            "hashes": [
                "sha256:7682dc8afb30297001674575ea00d1814d808d6a36af415a82bd481d37ba7b8e",
                "sha256:bb4d8133cb15a609f44e8213d9b391b0809795062913b383c62be0ee95b1db48"
            ],
            "markers": "python_version >= '3.7'",
            "version": "==8.1.3"
        },
        "confection": {
            "hashes": [
<<<<<<< HEAD
                "sha256:5ff894a2bddd418881381612b2581e25edba22d921fa2fa66dc9b5082acf8ad3",
                "sha256:e4b43ee84af1c2088726d7b91d4b6b958a6d6d5cc374108742a6db585b93ee44"
            ],
            "markers": "python_version >= '3.6'",
            "version": "==0.0.1"
=======
                "sha256:4fec47190057c43c9acbecb8b1b87a9bf31c469caa0d6888a5b9384432fdba5a",
                "sha256:51af839c1240430421da2b248541ebc95f9d0ee385bcafa768b8acdbd2b0111d"
            ],
            "markers": "python_version >= '3.6'",
            "version": "==0.0.3"
        },
        "contourpy": {
            "hashes": [
                "sha256:0389349875424aa8c5e61f757e894687916bc4e9616cc6afcbd8051aa2428952",
                "sha256:0395ae71164bfeb2dedd136e03c71a2718a5aa9873a46f518f4133be0d63e1d2",
                "sha256:057114f698ffb9e54657e8fda6802e2f5c8fad609845cf6afaf31590ef6a33c0",
                "sha256:061e1f066c419ffe25b615a1df031b4832ea1d7f2676937e69e8e00e24512005",
                "sha256:06c4d1dde5ee4f909a8a95ba1eb04040c6c26946b4f3b5beaf10d45f14e940ee",
                "sha256:09ed9b63f4df8a7591b7a4a26c1ad066dcaafda1f846250fdcb534074a411692",
                "sha256:0f7672148f8fca48e4efc16aba24a7455b40c22d4f8abe42475dec6a12b0bb9a",
                "sha256:0f89f0608a5aa8142ed0e53957916623791a88c7f5e5f07ae530c328beeb888f",
                "sha256:128bd7acf569f8443ad5b2227f30ac909e4f5399ed221727eeacf0c6476187e6",
                "sha256:19ea64fa0cf389d2ebc10974616acfa1fdecbd73d1fd9c72215b782f3c40f561",
                "sha256:1fb782982c42cee667b892a0b0c52a9f6c7ecf1da5c5f4345845f04eaa862f93",
                "sha256:218722a29c5c26677d37c44f5f8a372daf6f07870aad793a97d47eb6ad6b3290",
                "sha256:2b5e334330d82866923015b455260173cb3b9e3b4e297052d758abd262031289",
                "sha256:2bf5c846c257578b03d498b20f54f53551616a507d8e5463511c58bb58e9a9cf",
                "sha256:2d0ad9a85f208473b1f3613c45756c7aa6fcc288266a8c7b873f896aaf741b6b",
                "sha256:2f54dcc9bb9390fd0636301ead134d46d5229fe86da0db4d974c0fda349f560e",
                "sha256:3109fa601d2a448cec4643abd3a31f972bf05b7c2f2e83df9d3429878f8c10ae",
                "sha256:3210d93ad2af742b6a96cf39792f7181822edbb8fe11c3ef29d1583fe637a8d8",
                "sha256:3b3082ade8849130203d461b98c2a061b382c46074b43b4edd5cefd81af92b8a",
                "sha256:3c3f2f6b898a40207843ae01970e57e33d22a26b22f23c6a5e07b4716751085f",
                "sha256:3ca40d7844b391d90b864c6a6d1bb6b88b09035fb4d866d64d43c4d26fb0ab64",
                "sha256:3cfc067ddde78b76dcbc9684d82688b7d3c5158fa2254a085f9bcb9586c1e2d8",
                "sha256:434942fa2f9019b9ae525fb752dc523800c49a1a28fbd6d9240b0fa959573dcc",
                "sha256:46b8e24813e2fb5a3e598c1f8b9ae403e1438cb846a80cc2b33cddf19dddd7f2",
                "sha256:59c827e536bb5e3ef58e06da0faba61fd89a14f30b68bcfeca41f43ca83a1942",
                "sha256:60f37acd4e4227c5a29f737d9a85ca3145c529a8dd4bf70af7f0637c61b49222",
                "sha256:689d7d2a840619915d0abd1ecc6e399fee202f8ad315acda2807f4ca420d0802",
                "sha256:6c02e22cf09996194bcb3a4784099975cf527d5c29caf759abadf29ebdb2fe27",
                "sha256:79908b9d02b1d6c1c71ff3b7ad127f3f82e14a8e091ab44b3c7e34b649fea733",
                "sha256:7c9e99aac7b430f6a9f15eebf058c742097cea3369f23a2bfc5e64d374b67e3a",
                "sha256:813c2944e940ef8dccea71305bacc942d4b193a021140874b3e58933ec44f5b6",
                "sha256:87121b9428ac568fb84fae4af5e7852fc34f02eadc4e3e91f6c8989327692186",
                "sha256:896631cd40222aef3697e4e51177d14c3709fda49d30983269d584f034acc8a4",
                "sha256:970a4be7ec84ccda7c27cb4ae74930bbbd477bc8d849ed55ea798084dd5fca8c",
                "sha256:9939796abcadb2810a63dfb26ff8ca4595fe7dd70a3ceae7f607a2639b714307",
                "sha256:99a8071e351b50827ad976b92ed91845fb614ac67a3c41109b24f3d8bd3afada",
                "sha256:9c16fa267740d67883899e054cccb4279e002f3f4872873b752c1ba15045ff49",
                "sha256:a30e95274f5c0e007ccc759ec258aa5708c534ec058f153ee25ac700a2f1438b",
                "sha256:a74afd8d560eaafe0d9e3e1db8c06081282a05ca4de00ee416195085a79d7d3d",
                "sha256:b46a04588ceb7cf132568e0e564a854627ef87a1ed3bf536234540a79ced44b0",
                "sha256:b4963cf08f4320d98ae72ec7694291b8ab85cb7da3b0cd824bc32701bc992edf",
                "sha256:b50e481a4317a8efcfffcfddcd4c9b36eacba440440e70cbe0256aeb6fd6abae",
                "sha256:b85553699862c09937a7a5ea14ee6229087971a7d51ae97d5f4b407f571a2c17",
                "sha256:bcc98d397c3dea45d5b262029564b29cb8e945f2607a38bee6163694c0a8b4ef",
                "sha256:bed3a2a823a041e8d249b1a7ec132933e1505299329b5cfe1b2b5ec689ec7675",
                "sha256:bf6b4c0c723664f65c2a47c8cb6ebbf660b0b2e2d936adf2e8503d4e93359465",
                "sha256:bfd634cb9685161b2a51f73a7fc4736fd0d67a56632d52319317afaa27f08243",
                "sha256:c0d5ee865b5fd16bf62d72122aadcc90aab296c30c1adb0a32b4b66bd843163e",
                "sha256:c2b4eab7c12f9cb460509bc34a3b086f9802f0dba27c89a63df4123819ad64af",
                "sha256:c51568e94f7f232296de30002f2a50f77a7bd346673da3e4f2aaf9d2b833f2e5",
                "sha256:c5158616ab39d34b76c50f40c81552ee180598f7825dc7a66fd187d29958820f",
                "sha256:cdacddb18d55ffec42d1907079cdc04ec4fa8a990cdf5b9d9fe67d281fc0d12e",
                "sha256:ce763369e646e59e4ca2c09735cd1bdd3048d909ad5f2bc116e83166a9352f3c",
                "sha256:d45822b0a2a452327ab4f95efe368d234d5294bbf89a99968be27c7938a21108",
                "sha256:d8150579bf30cdf896906baf256aa200cd50dbe6e565c17d6fd3d678e21ff5de",
                "sha256:d88814befbd1433152c5f6dd536905149ba028d795a22555b149ae0a36024d9e",
                "sha256:dca5be83a6dfaf933a46e3bc2b9f2685e5ec61b22f6a38ad740aac9c16e9a0ff",
                "sha256:dd084459ecdb224e617e4ab3f1d5ebe4d1c48facb41f24952b76aa6ba9712bb0",
                "sha256:def9a01b73c9e27d70ea03b381fb3e7aadfac1f398dbd63751313c3a46747ef5",
                "sha256:df65f4b2b4e74977f0336bef12a88051ab24e6a16873cd9249f34d67cb3e345d",
                "sha256:dfe924e5a63861c82332a12adeeab955dc8c8009ddbbd80cc2fcca049ff89a49",
                "sha256:e67dcaa34dcd908fcccbf49194211d847c731b6ebaac661c1c889f1bf6af1e44",
                "sha256:eba62b7c21a33e72dd8adab2b92dd5610d8527f0b2ac28a8e0770e71b21a13f9",
                "sha256:ed9c91bf4ce614efed5388c3f989a7cfe08728ab871d995a486ea74ff88993db",
                "sha256:f05d311c937da03b0cd26ac3e14cb991f6ff8fc94f98b3df9713537817539795",
                "sha256:f1cc623fd6855b25da52b3275e0c9e51711b86a9dccc75f8c9ab4432fd8e42c7",
                "sha256:f670686d99c867d0f24b28ce8c6f02429c6eef5e2674aab287850d0ee2d20437",
                "sha256:f856652f9b533c6cd2b9ad6836a7fc0e43917d7ff15be46c5baf1350f8cdc5d9",
                "sha256:fb0458d74726937ead9e2effc91144aea5a58ecee9754242f8539a782bed685a"
            ],
            "markers": "python_version >= '3.7'",
            "version": "==1.0.5"
>>>>>>> f77c36a4
        },
        "cycler": {
            "hashes": [
                "sha256:3a27e95f763a428a739d2add979fa7494c912a32c17c4c38c4d5f082cad165a3",
                "sha256:9c87405839a19696e837b3b818fed3f5f69f16f1eec1a1ad77e043dcea9c772f"
            ],
            "markers": "python_version >= '3.6'",
            "version": "==0.11.0"
        },
        "cymem": {
            "hashes": [
<<<<<<< HEAD
                "sha256:04676d696596b0db3f3c5a3936bab12fb6f24278921a6622bb185e61765b2b4d",
                "sha256:169725b5816959d34de2545b33fee6a8021a6e08818794a426c5a4f981f17e5e",
                "sha256:228bd261a85d92d870ed358f263ee028ac026302304f2186827377a3895c5819",
                "sha256:2aa3fa467d906cd2c27fa0a2e2952dd7925f5fcc7973fab6d815ef6acb25aad8",
                "sha256:38b51ac23f914d85b197dbd0fb2d3e2de9bf6112b9b30f16b45dbb6c9b4e509d",
                "sha256:4749f220e4c06ec44eb10de13794ff0508cdc4f8eff656cf49cab2cdb3122c0c",
                "sha256:492084aef23ac2ff3da3729e9d36340bc91a96c2dc8c3a82a1926e384ab52412",
                "sha256:4f87fe087f2ae36c3e20e2b1a29d7f76a28c035372d0a97655f26223d975235a",
                "sha256:5d631239bfb07293ee444b269656308da952b6b003b12332ccb1c624dbfcda4b",
                "sha256:6b0d1a6b0a1296f31fa9e4b7ae5ea49394084ecc883b1ae6fec4844403c43468",
                "sha256:700540b68e96a7056d0691d467df2bbaaf0934a3e6fe2383669998cbee19580a",
                "sha256:971cf0a8437dfb4185c3049c086e463612fe849efadc0f5cc153fc81c501da7d",
                "sha256:a261f51796a2705f3900ed22b8442519a0f230f50a816fb5bd89cb9b027dc5ac",
                "sha256:a93fba62fe79dbf6fc4d5b6d804a6e114b44af3ff3d40a28833ee39f21bd336b",
                "sha256:af3c01e6b20f9e6c07c7d7cdb7f710e49889d3906c9a3e039546ee6636a34b9a",
                "sha256:b8e1c18bb00800425576710468299153caad20c64ddb6819d40a6a34e21ee21c",
                "sha256:c59293b232b53ebb47427f16cf648e937022f489cff36c11d1d8a1f0075b6609",
                "sha256:c59ca1072769cb6c3eade59de9e080ff2cecde0122f7e0ca0dc9ef2ed9240f0e",
                "sha256:cd818356b635d8ae546e152a6f2b95f00e959d128a16155c275b0c202cd6312b",
                "sha256:d4dc378fb9dda3b0529361fe32cfe1a6de0fc16bb40c710aaec8d217534928d2",
                "sha256:d7a59cef8f2fa25d12e2c30138f8623acbd43ad2715e730a709e49c5eef8e1b0",
                "sha256:dd52d8a81881804625df88453611175ab7e0099b34f52204da1f6940cf2e83c9",
                "sha256:ea535f74ab6024e7416f93de564e5c81fb7c0964b96280de66f60aeb05f0cf53",
                "sha256:ee73a48c5a7e0f2acf6830ddc958ffafd7a614cfb79d14017a459bc7a7145ecd"
            ],
            "version": "==2.0.6"
=======
                "sha256:011039e12d3144ac1bf3a6b38f5722b817f0d6487c8184e88c891b360b69f533",
                "sha256:0ac45088abffbae9b7db2c597f098de51b7e3c1023cb314e55c0f7f08440cf66",
                "sha256:10178e402bb512b2686b8c2f41f930111e597237ca8f85cb583ea93822ef798d",
                "sha256:24b779046484674c054af1e779c68cb224dc9694200ac13b22129d7fb7e99e6d",
                "sha256:26e5d5c6958855d2fe3d5629afe85a6aae5531abaa76f4bc21b9abf9caaccdfe",
                "sha256:2aa33f1dbd7ceda37970e174c38fd1cf106817a261aa58521ba9918156868231",
                "sha256:314273be1f143da674388e0a125d409e2721fbf669c380ae27c5cbae4011e26d",
                "sha256:3da89464021fe669932fce1578343fcaf701e47e3206f50d320f4f21e6683ca5",
                "sha256:42aedfd2e77aa0518a24a2a60a2147308903abc8b13c84504af58539c39e52a3",
                "sha256:4302df5793a320c4f4a263c7785d2fa7f29928d72cb83ebeb34d64a610f8d819",
                "sha256:48b98da6b906fe976865263e27734ebc64f972a978a999d447ad6c83334e3f90",
                "sha256:4981fc9182cc1fe54bfedf5f73bfec3ce0c27582d9be71e130c46e35958beef0",
                "sha256:4f359cab9f16e25b3098f816c40acbf1697a3b614a8d02c56e6ebcb9c89a06b3",
                "sha256:59a09cf0e71b1b88bfa0de544b801585d81d06ea123c1725e7c5da05b7ca0d20",
                "sha256:5ea6b027fdad0c3e9a4f1b94d28d213be08c466a60c72c633eb9db76cf30e53a",
                "sha256:6c50794c612801ed8b599cd4af1ed810a0d39011711c8224f93e1153c00e08d1",
                "sha256:6f9e63e5ad4ed6ffa21fd8db1c03b05be3fea2f32e32fdace67a840ea2702c3d",
                "sha256:85359ab7b490e6c897c04863704481600bd45188a0e2ca7375eb5db193e13cb7",
                "sha256:864701e626b65eb2256060564ed8eb034ebb0a8f14ce3fbef337e88352cdee9f",
                "sha256:9e5e1b7de7952d89508d07601b9e95b2244e70d7ef60fbc161b3ad68f22815f8",
                "sha256:a2971b7da5aa2e65d8fbbe9f2acfc19ff8e73f1896e3d6e1223cc9bf275a0207",
                "sha256:a9525ad563b36dc1e30889d0087a0daa67dd7bb7d3e1530c4b61cd65cc756a5b",
                "sha256:c183257dc5ab237b664f64156c743e788f562417c74ea58c5a3939fe2d48d6f6",
                "sha256:d18250f97eeb13af2e8b19d3cefe4bf743b963d93320b0a2e729771410fd8cf4",
                "sha256:df543a36e7000808fe0a03d92fd6cd8bf23fa8737c3f7ae791a5386de797bf79",
                "sha256:e156788d32ad8f7141330913c5d5d2aa67182fca8f15ae22645e9f379abe8a4c",
                "sha256:e6034badb5dd4e10344211c81f16505a55553a7164adc314c75bd80cf07e57a8",
                "sha256:f165d7bce55d6730930e29d8294569788aa127f1be8d1642d9550ed96223cb37"
            ],
            "version": "==2.0.7"
>>>>>>> f77c36a4
        },
        "filelock": {
            "hashes": [
                "sha256:55447caa666f2198c5b6b13a26d2084d26fa5b115c00d065664b2124680c4edc",
                "sha256:617eb4e5eedc82fc5f47b6d61e4d11cb837c56cb4544e39081099fa17ad109d4"
            ],
            "markers": "python_version >= '3.7'",
            "version": "==3.8.0"
        },
        "flask": {
            "hashes": [
                "sha256:642c450d19c4ad482f96729bd2a8f6d32554aa1e231f4f6b4e7e5264b16cca2b",
                "sha256:b9c46cc36662a7949f34b52d8ec7bb59c0d74ba08ba6cb9ce9adc1d8676d9526"
            ],
            "index": "pypi",
            "version": "==2.2.2"
        },
        "fonttools": {
            "hashes": [
<<<<<<< HEAD
                "sha256:4606e1a88ee1f6699d182fea9511bd9a8a915d913eab4584e5226da1180fcce7",
                "sha256:fff6b752e326c15756c819fe2fe7ceab69f96a1dbcfe8911d0941cdb49905007"
            ],
            "markers": "python_version >= '3.7'",
            "version": "==4.37.1"
=======
                "sha256:2bb244009f9bf3fa100fc3ead6aeb99febe5985fa20afbfbaa2f8946c2fbdaf1",
                "sha256:820466f43c8be8c3009aef8b87e785014133508f0de64ec469e4efb643ae54fb"
            ],
            "markers": "python_version >= '3.7'",
            "version": "==4.38.0"
>>>>>>> f77c36a4
        },
        "idna": {
            "hashes": [
                "sha256:814f528e8dead7d329833b91c5faa87d60bf71824cd12a7530b5526063d02cb4",
                "sha256:90b77e79eaa3eba6de819a0c442c0b4ceefc341a7a2ab77d7562bf49f425c5c2"
            ],
            "markers": "python_version >= '3.5'",
            "version": "==3.4"
        },
        "importlib-metadata": {
            "hashes": [
                "sha256:da31db32b304314d044d3c12c79bd59e307889b287ad12ff387b3500835fc2ab",
                "sha256:ddb0e35065e8938f867ed4928d0ae5bf2a53b7773871bfe6bcc7e4fcdc7dea43"
            ],
<<<<<<< HEAD
            "markers": "python_version >= '3.5'",
            "version": "==3.3"
=======
            "markers": "python_version < '3.10'",
            "version": "==5.0.0"
>>>>>>> f77c36a4
        },
        "importlib-metadata": {
            "hashes": [
                "sha256:637245b8bab2b6502fcbc752cc4b7a6f6243bb02b31c5c26156ad103d3d45670",
                "sha256:7401a975809ea1fdc658c3aa4f78cc2195a0e019c5cbc4c06122884e9ae80c23"
            ],
            "markers": "python_version < '3.10'",
            "version": "==4.12.0"
        },
        "itsdangerous": {
            "hashes": [
                "sha256:2c2349112351b88699d8d4b6b075022c0808887cb7ad10069318a8b0bc88db44",
                "sha256:5dbbc68b317e5e42f327f9021763545dc3fc3bfe22e6deb96aaf1fc38874156a"
            ],
            "markers": "python_version >= '3.7'",
            "version": "==2.1.2"
        },
        "jinja2": {
            "hashes": [
                "sha256:31351a702a408a9e7595a8fc6150fc3f43bb6bf7e319770cbc0db9df9437e852",
                "sha256:6088930bfe239f0e6710546ab9c19c9ef35e29792895fed6e6e31a023a182a61"
            ],
            "markers": "python_version >= '3.7'",
            "version": "==3.1.2"
        },
        "kiwisolver": {
            "hashes": [
                "sha256:02f79693ec433cb4b5f51694e8477ae83b3205768a6fb48ffba60549080e295b",
                "sha256:03baab2d6b4a54ddbb43bba1a3a2d1627e82d205c5cf8f4c924dc49284b87166",
                "sha256:1041feb4cda8708ce73bb4dcb9ce1ccf49d553bf87c3954bdfa46f0c3f77252c",
                "sha256:10ee06759482c78bdb864f4109886dff7b8a56529bc1609d4f1112b93fe6423c",
                "sha256:1d1573129aa0fd901076e2bfb4275a35f5b7aa60fbfb984499d661ec950320b0",
                "sha256:283dffbf061a4ec60391d51e6155e372a1f7a4f5b15d59c8505339454f8989e4",
                "sha256:28bc5b299f48150b5f822ce68624e445040595a4ac3d59251703779836eceff9",
                "sha256:2a66fdfb34e05b705620dd567f5a03f239a088d5a3f321e7b6ac3239d22aa286",
                "sha256:2e307eb9bd99801f82789b44bb45e9f541961831c7311521b13a6c85afc09767",
                "sha256:2e407cb4bd5a13984a6c2c0fe1845e4e41e96f183e5e5cd4d77a857d9693494c",
                "sha256:2f5e60fabb7343a836360c4f0919b8cd0d6dbf08ad2ca6b9cf90bf0c76a3c4f6",
                "sha256:36dafec3d6d6088d34e2de6b85f9d8e2324eb734162fba59d2ba9ed7a2043d5b",
                "sha256:3fe20f63c9ecee44560d0e7f116b3a747a5d7203376abeea292ab3152334d004",
                "sha256:41dae968a94b1ef1897cb322b39360a0812661dba7c682aa45098eb8e193dbdf",
                "sha256:4bd472dbe5e136f96a4b18f295d159d7f26fd399136f5b17b08c4e5f498cd494",
                "sha256:4ea39b0ccc4f5d803e3337dd46bcce60b702be4d86fd0b3d7531ef10fd99a1ac",
                "sha256:5853eb494c71e267912275e5586fe281444eb5e722de4e131cddf9d442615626",
                "sha256:5bce61af018b0cb2055e0e72e7d65290d822d3feee430b7b8203d8a855e78766",
                "sha256:6295ecd49304dcf3bfbfa45d9a081c96509e95f4b9d0eb7ee4ec0530c4a96514",
                "sha256:62ac9cc684da4cf1778d07a89bf5f81b35834cb96ca523d3a7fb32509380cbf6",
                "sha256:70e7c2e7b750585569564e2e5ca9845acfaa5da56ac46df68414f29fea97be9f",
                "sha256:7577c1987baa3adc4b3c62c33bd1118c3ef5c8ddef36f0f2c950ae0b199e100d",
                "sha256:75facbe9606748f43428fc91a43edb46c7ff68889b91fa31f53b58894503a191",
                "sha256:787518a6789009c159453da4d6b683f468ef7a65bbde796bcea803ccf191058d",
                "sha256:78d6601aed50c74e0ef02f4204da1816147a6d3fbdc8b3872d263338a9052c51",
                "sha256:7c43e1e1206cd421cd92e6b3280d4385d41d7166b3ed577ac20444b6995a445f",
                "sha256:81e38381b782cc7e1e46c4e14cd997ee6040768101aefc8fa3c24a4cc58e98f8",
                "sha256:841293b17ad704d70c578f1f0013c890e219952169ce8a24ebc063eecf775454",
                "sha256:872b8ca05c40d309ed13eb2e582cab0c5a05e81e987ab9c521bf05ad1d5cf5cb",
                "sha256:877272cf6b4b7e94c9614f9b10140e198d2186363728ed0f701c6eee1baec1da",
                "sha256:8c808594c88a025d4e322d5bb549282c93c8e1ba71b790f539567932722d7bd8",
                "sha256:8ed58b8acf29798b036d347791141767ccf65eee7f26bde03a71c944449e53de",
                "sha256:91672bacaa030f92fc2f43b620d7b337fd9a5af28b0d6ed3f77afc43c4a64b5a",
                "sha256:968f44fdbf6dd757d12920d63b566eeb4d5b395fd2d00d29d7ef00a00582aac9",
                "sha256:9f85003f5dfa867e86d53fac6f7e6f30c045673fa27b603c397753bebadc3008",
                "sha256:a553dadda40fef6bfa1456dc4be49b113aa92c2a9a9e8711e955618cd69622e3",
                "sha256:a68b62a02953b9841730db7797422f983935aeefceb1679f0fc85cbfbd311c32",
                "sha256:abbe9fa13da955feb8202e215c4018f4bb57469b1b78c7a4c5c7b93001699938",
                "sha256:ad881edc7ccb9d65b0224f4e4d05a1e85cf62d73aab798943df6d48ab0cd79a1",
                "sha256:b1792d939ec70abe76f5054d3f36ed5656021dcad1322d1cc996d4e54165cef9",
                "sha256:b428ef021242344340460fa4c9185d0b1f66fbdbfecc6c63eff4b7c29fad429d",
                "sha256:b533558eae785e33e8c148a8d9921692a9fe5aa516efbdff8606e7d87b9d5824",
                "sha256:ba59c92039ec0a66103b1d5fe588fa546373587a7d68f5c96f743c3396afc04b",
                "sha256:bc8d3bd6c72b2dd9decf16ce70e20abcb3274ba01b4e1c96031e0c4067d1e7cd",
                "sha256:bc9db8a3efb3e403e4ecc6cd9489ea2bac94244f80c78e27c31dcc00d2790ac2",
                "sha256:bf7d9fce9bcc4752ca4a1b80aabd38f6d19009ea5cbda0e0856983cf6d0023f5",
                "sha256:c2dbb44c3f7e6c4d3487b31037b1bdbf424d97687c1747ce4ff2895795c9bf69",
                "sha256:c79ebe8f3676a4c6630fd3f777f3cfecf9289666c84e775a67d1d358578dc2e3",
                "sha256:c97528e64cb9ebeff9701e7938653a9951922f2a38bd847787d4a8e498cc83ae",
                "sha256:d0611a0a2a518464c05ddd5a3a1a0e856ccc10e67079bb17f265ad19ab3c7597",
                "sha256:d06adcfa62a4431d404c31216f0f8ac97397d799cd53800e9d3efc2fbb3cf14e",
                "sha256:d41997519fcba4a1e46eb4a2fe31bc12f0ff957b2b81bac28db24744f333e955",
                "sha256:d5b61785a9ce44e5a4b880272baa7cf6c8f48a5180c3e81c59553ba0cb0821ca",
                "sha256:da152d8cdcab0e56e4f45eb08b9aea6455845ec83172092f09b0e077ece2cf7a",
                "sha256:da7e547706e69e45d95e116e6939488d62174e033b763ab1496b4c29b76fabea",
                "sha256:db5283d90da4174865d520e7366801a93777201e91e79bacbac6e6927cbceede",
                "sha256:db608a6757adabb32f1cfe6066e39b3706d8c3aa69bbc353a5b61edad36a5cb4",
                "sha256:e0ea21f66820452a3f5d1655f8704a60d66ba1191359b96541eaf457710a5fc6",
                "sha256:e7da3fec7408813a7cebc9e4ec55afed2d0fd65c4754bc376bf03498d4e92686",
                "sha256:e92a513161077b53447160b9bd8f522edfbed4bd9759e4c18ab05d7ef7e49408",
                "sha256:ecb1fa0db7bf4cff9dac752abb19505a233c7f16684c5826d1f11ebd9472b871",
                "sha256:efda5fc8cc1c61e4f639b8067d118e742b812c930f708e6667a5ce0d13499e29",
                "sha256:f0a1dbdb5ecbef0d34eb77e56fcb3e95bbd7e50835d9782a45df81cc46949750",
                "sha256:f0a71d85ecdd570ded8ac3d1c0f480842f49a40beb423bb8014539a9f32a5897",
                "sha256:f4f270de01dd3e129a72efad823da90cc4d6aafb64c410c9033aba70db9f1ff0",
                "sha256:f6cb459eea32a4e2cf18ba5fcece2dbdf496384413bc1bae15583f19e567f3b2",
                "sha256:f8ad8285b01b0d4695102546b342b493b3ccc6781fc28c8c6a1bb63e95d22f09",
                "sha256:f9f39e2f049db33a908319cf46624a569b36983c7c78318e9726a4cb8923b26c"
            ],
            "markers": "python_version >= '3.7'",
            "version": "==1.4.4"
        },
        "langcodes": {
            "hashes": [
                "sha256:4d89fc9acb6e9c8fdef70bcdf376113a3db09b67285d9e1d534de6d8818e7e69",
                "sha256:794d07d5a28781231ac335a1561b8442f8648ca07cd518310aeb45d6f0807ef6"
            ],
            "markers": "python_version >= '3.6'",
            "version": "==3.3.0"
        },
        "markupsafe": {
            "hashes": [
                "sha256:0212a68688482dc52b2d45013df70d169f542b7394fc744c02a57374a4207003",
                "sha256:089cf3dbf0cd6c100f02945abeb18484bd1ee57a079aefd52cffd17fba910b88",
                "sha256:10c1bfff05d95783da83491be968e8fe789263689c02724e0c691933c52994f5",
                "sha256:33b74d289bd2f5e527beadcaa3f401e0df0a89927c1559c8566c066fa4248ab7",
                "sha256:3799351e2336dc91ea70b034983ee71cf2f9533cdff7c14c90ea126bfd95d65a",
                "sha256:3ce11ee3f23f79dbd06fb3d63e2f6af7b12db1d46932fe7bd8afa259a5996603",
                "sha256:421be9fbf0ffe9ffd7a378aafebbf6f4602d564d34be190fc19a193232fd12b1",
                "sha256:43093fb83d8343aac0b1baa75516da6092f58f41200907ef92448ecab8825135",
                "sha256:46d00d6cfecdde84d40e572d63735ef81423ad31184100411e6e3388d405e247",
                "sha256:4a33dea2b688b3190ee12bd7cfa29d39c9ed176bda40bfa11099a3ce5d3a7ac6",
                "sha256:4b9fe39a2ccc108a4accc2676e77da025ce383c108593d65cc909add5c3bd601",
                "sha256:56442863ed2b06d19c37f94d999035e15ee982988920e12a5b4ba29b62ad1f77",
                "sha256:671cd1187ed5e62818414afe79ed29da836dde67166a9fac6d435873c44fdd02",
                "sha256:694deca8d702d5db21ec83983ce0bb4b26a578e71fbdbd4fdcd387daa90e4d5e",
                "sha256:6a074d34ee7a5ce3effbc526b7083ec9731bb3cbf921bbe1d3005d4d2bdb3a63",
                "sha256:6d0072fea50feec76a4c418096652f2c3238eaa014b2f94aeb1d56a66b41403f",
                "sha256:6fbf47b5d3728c6aea2abb0589b5d30459e369baa772e0f37a0320185e87c980",
                "sha256:7f91197cc9e48f989d12e4e6fbc46495c446636dfc81b9ccf50bb0ec74b91d4b",
                "sha256:86b1f75c4e7c2ac2ccdaec2b9022845dbb81880ca318bb7a0a01fbf7813e3812",
                "sha256:8dc1c72a69aa7e082593c4a203dcf94ddb74bb5c8a731e4e1eb68d031e8498ff",
                "sha256:8e3dcf21f367459434c18e71b2a9532d96547aef8a871872a5bd69a715c15f96",
                "sha256:8e576a51ad59e4bfaac456023a78f6b5e6e7651dcd383bcc3e18d06f9b55d6d1",
                "sha256:96e37a3dc86e80bf81758c152fe66dbf60ed5eca3d26305edf01892257049925",
                "sha256:97a68e6ada378df82bc9f16b800ab77cbf4b2fada0081794318520138c088e4a",
                "sha256:99a2a507ed3ac881b975a2976d59f38c19386d128e7a9a18b7df6fff1fd4c1d6",
                "sha256:a49907dd8420c5685cfa064a1335b6754b74541bbb3706c259c02ed65b644b3e",
                "sha256:b09bf97215625a311f669476f44b8b318b075847b49316d3e28c08e41a7a573f",
                "sha256:b7bd98b796e2b6553da7225aeb61f447f80a1ca64f41d83612e6139ca5213aa4",
                "sha256:b87db4360013327109564f0e591bd2a3b318547bcef31b468a92ee504d07ae4f",
                "sha256:bcb3ed405ed3222f9904899563d6fc492ff75cce56cba05e32eff40e6acbeaa3",
                "sha256:d4306c36ca495956b6d568d276ac11fdd9c30a36f1b6eb928070dc5360b22e1c",
                "sha256:d5ee4f386140395a2c818d149221149c54849dfcfcb9f1debfe07a8b8bd63f9a",
                "sha256:dda30ba7e87fbbb7eab1ec9f58678558fd9a6b8b853530e176eabd064da81417",
                "sha256:e04e26803c9c3851c931eac40c695602c6295b8d432cbe78609649ad9bd2da8a",
                "sha256:e1c0b87e09fa55a220f058d1d49d3fb8df88fbfab58558f1198e08c1e1de842a",
                "sha256:e72591e9ecd94d7feb70c1cbd7be7b3ebea3f548870aa91e2732960fa4d57a37",
                "sha256:e8c843bbcda3a2f1e3c2ab25913c80a3c5376cd00c6e8c4a86a89a28c8dc5452",
                "sha256:efc1913fd2ca4f334418481c7e595c00aad186563bbc1ec76067848c7ca0a933",
                "sha256:f121a1420d4e173a5d96e47e9a0c0dcff965afdf1626d28de1460815f7c4ee7a",
                "sha256:fc7b548b17d238737688817ab67deebb30e8073c95749d55538ed473130ec0c7"
            ],
            "markers": "python_version >= '3.7'",
            "version": "==2.1.1"
        },
        "matplotlib": {
            "hashes": [
<<<<<<< HEAD
                "sha256:0bcdfcb0f976e1bac6721d7d457c17be23cf7501f977b6a38f9d38a3762841f7",
                "sha256:1e64ac9be9da6bfff0a732e62116484b93b02a0b4d4b19934fb4f8e7ad26ad6a",
                "sha256:22227c976ad4dc8c5a5057540421f0d8708c6560744ad2ad638d48e2984e1dbc",
                "sha256:2886cc009f40e2984c083687251821f305d811d38e3df8ded414265e4583f0c5",
                "sha256:2e6d184ebe291b9e8f7e78bbab7987d269c38ea3e062eace1fe7d898042ef804",
                "sha256:3211ba82b9f1518d346f6309df137b50c3dc4421b4ed4815d1d7eadc617f45a1",
                "sha256:339cac48b80ddbc8bfd05daae0a3a73414651a8596904c2a881cfd1edb65f26c",
                "sha256:35a8ad4dddebd51f94c5d24bec689ec0ec66173bf614374a1244c6241c1595e0",
                "sha256:3b4fa56159dc3c7f9250df88f653f085068bcd32dcd38e479bba58909254af7f",
                "sha256:43e9d3fa077bf0cc95ded13d331d2156f9973dce17c6f0c8b49ccd57af94dbd9",
                "sha256:57f1b4e69f438a99bb64d7f2c340db1b096b41ebaa515cf61ea72624279220ce",
                "sha256:5c096363b206a3caf43773abebdbb5a23ea13faef71d701b21a9c27fdcef72f4",
                "sha256:6bb93a0492d68461bd458eba878f52fdc8ac7bdb6c4acdfe43dba684787838c2",
                "sha256:6ea6aef5c4338e58d8d376068e28f80a24f54e69f09479d1c90b7172bad9f25b",
                "sha256:6fe807e8a22620b4cd95cfbc795ba310dc80151d43b037257250faf0bfcd82bc",
                "sha256:73dd93dc35c85dece610cca8358003bf0760d7986f70b223e2306b4ea6d1406b",
                "sha256:839d47b8ead7ad9669aaacdbc03f29656dc21f0d41a6fea2d473d856c39c8b1c",
                "sha256:874df7505ba820e0400e7091199decf3ff1fde0583652120c50cd60d5820ca9a",
                "sha256:879c7e5fce4939c6aa04581dfe08d57eb6102a71f2e202e3314d5fbc072fd5a0",
                "sha256:94ff86af56a3869a4ae26a9637a849effd7643858a1a04dd5ee50e9ab75069a7",
                "sha256:99482b83ebf4eb6d5fc6813d7aacdefdd480f0d9c0b52dcf9f1cc3b2c4b3361a",
                "sha256:9ab29589cef03bc88acfa3a1490359000c18186fc30374d8aa77d33cc4a51a4a",
                "sha256:9befa5954cdbc085e37d974ff6053da269474177921dd61facdad8023c4aeb51",
                "sha256:a206a1b762b39398efea838f528b3a6d60cdb26fe9d58b48265787e29cd1d693",
                "sha256:ab8d26f07fe64f6f6736d635cce7bfd7f625320490ed5bfc347f2cdb4fae0e56",
                "sha256:b28de401d928890187c589036857a270a032961411934bdac4cf12dde3d43094",
                "sha256:b428076a55fb1c084c76cb93e68006f27d247169f056412607c5c88828d08f88",
                "sha256:bf618a825deb6205f015df6dfe6167a5d9b351203b03fab82043ae1d30f16511",
                "sha256:c995f7d9568f18b5db131ab124c64e51b6820a92d10246d4f2b3f3a66698a15b",
                "sha256:cd45a6f3e93a780185f70f05cf2a383daed13c3489233faad83e81720f7ede24",
                "sha256:d2484b350bf3d32cae43f85dcfc89b3ed7bd2bcd781ef351f93eb6fb2cc483f9",
                "sha256:d62880e1f60e5a30a2a8484432bcb3a5056969dc97258d7326ad465feb7ae069",
                "sha256:dacddf5bfcec60e3f26ec5c0ae3d0274853a258b6c3fc5ef2f06a8eb23e042be",
                "sha256:f3840c280ebc87a48488a46f760ea1c0c0c83fcf7abbe2e6baf99d033fd35fd8",
                "sha256:f814504e459c68118bf2246a530ed953ebd18213dc20e3da524174d84ed010b2"
            ],
            "index": "pypi",
            "version": "==3.5.3"
        },
        "murmurhash": {
            "hashes": [
                "sha256:1b3d584705bf7be487c09a79f35a45a45f9b2a8a2120ccca47692d24bc6329ff",
                "sha256:1fd2dac6ea401310d1245f68a758ff86bc58ba28fe3ec41c3fec42d4cea249a0",
                "sha256:262abc461353bcd724daef11aa236fed95ce2c5642847fe18f835721ae0356d6",
                "sha256:2d001688bd2106fbd84a99d4c0292339de7a0a96c8516596032a3e9389adba25",
                "sha256:341a499cb30fae9f305479650728d832744a2e37f8e7fbdbfaedd8676b4e822d",
                "sha256:37c8207377110fa791051e2998d6d8d84d0a066010be9e8e41d1af1c41a65f14",
                "sha256:43d161ecdc1923ec401efb4e78d1da848c4aa957a49c08c29af276a7696c5336",
                "sha256:469a5c8959988ce8c395be2c623a45df8112783d87445b6a230596807e7786d2",
                "sha256:60637d74c73be1259d9c07d03726b75907ad9e8dd47f946b21244113cdc52843",
                "sha256:66857bf301c676917d7ceba3fa42fb82aa34605d6b9788612c532bc6d69af9f9",
                "sha256:67d48fc47edc40fef9eb19c6e9ee3d4321f864a3d6566217812615c79fa4ff16",
                "sha256:79a3ef14cab2bdc2cf4814eb30d8237d28ddc9e6fd1859d3d61857162979a630",
                "sha256:88c569636b0bad29a3854f1d324636e0561423da75ef6e5bc5b363f8d2143692",
                "sha256:88eb9b866d2e6690249eb305cce509eeffbf2a59c42eb47e8aab6a3b46bd4a54",
                "sha256:8bb03aad842837a64b0c1d2ed22b50eba85f9fa51476c8bc0a77c366a979f1f3",
                "sha256:97231ac1f42d29b6e1a3e2e8d23ab32deb37ccd55b00554d74e4bd8f0e73b7d7",
                "sha256:9fe289e88b18b388d6029a17839113a6090ead3b04c904cba0b64961f0db7d02",
                "sha256:aaa8df50c83468a6be52e29a85d7d54b981b43cd1c9b501b3a2d80acbe87283e",
                "sha256:ac0701b6823a8a88412c2a1410b1afbd25ee20666ea9d4ad1d3016c7d55ac433",
                "sha256:b9bab3d46076ac65b38e9f2823ce3e45d7a2a798e3dd466eb594de1802732979",
                "sha256:bafe99db2f05d8ecd9b39250cf37f561b4281d081b7c10bd283d6c1fd685bedf",
                "sha256:bd4584443731a9d73b87970f9b08c86162d35acc48b63c78cf215bcebeb8b5b0",
                "sha256:cbf5b97feaba000df8e5b16ce23e426ea9b52e0e442e6451b4687b6f7797804e",
                "sha256:d3d64b6a24203da05964c708856f2ff46653dbd115d3bba326e0c6dc1d4ea511",
                "sha256:d55e956cebe38ef96360949b130cbfb605c3ffc04e3b770c6e0299308c46c880"
            ],
            "markers": "python_version >= '3.6'",
            "version": "==1.0.8"
        },
        "numpy": {
            "hashes": [
                "sha256:004f0efcb2fe1c0bd6ae1fcfc69cc8b6bf2407e0f18be308612007a0762b4089",
                "sha256:09f6b7bdffe57fc61d869a22f506049825d707b288039d30f26a0d0d8ea05164",
                "sha256:0ea3f98a0ffce3f8f57675eb9119f3f4edb81888b6874bc1953f91e0b1d4f440",
                "sha256:17c0e467ade9bda685d5ac7f5fa729d8d3e76b23195471adae2d6a6941bd2c18",
                "sha256:1f27b5322ac4067e67c8f9378b41c746d8feac8bdd0e0ffede5324667b8a075c",
                "sha256:22d43376ee0acd547f3149b9ec12eec2f0ca4a6ab2f61753c5b29bb3e795ac4d",
                "sha256:2ad3ec9a748a8943e6eb4358201f7e1c12ede35f510b1a2221b70af4bb64295c",
                "sha256:301c00cf5e60e08e04d842fc47df641d4a181e651c7135c50dc2762ffe293dbd",
                "sha256:39a664e3d26ea854211867d20ebcc8023257c1800ae89773cbba9f9e97bae036",
                "sha256:51bf49c0cd1d52be0a240aa66f3458afc4b95d8993d2d04f0d91fa60c10af6cd",
                "sha256:78a63d2df1d947bd9d1b11d35564c2f9e4b57898aae4626638056ec1a231c40c",
                "sha256:7cd1328e5bdf0dee621912f5833648e2daca72e3839ec1d6695e91089625f0b4",
                "sha256:8355fc10fd33a5a70981a5b8a0de51d10af3688d7a9e4a34fcc8fa0d7467bb7f",
                "sha256:8c79d7cf86d049d0c5089231a5bcd31edb03555bd93d81a16870aa98c6cfb79d",
                "sha256:91b8d6768a75247026e951dce3b2aac79dc7e78622fc148329135ba189813584",
                "sha256:94c15ca4e52671a59219146ff584488907b1f9b3fc232622b47e2cf832e94fb8",
                "sha256:98dcbc02e39b1658dc4b4508442a560fe3ca5ca0d989f0df062534e5ca3a5c1a",
                "sha256:a64403f634e5ffdcd85e0b12c08f04b3080d3e840aef118721021f9b48fc1460",
                "sha256:bc6e8da415f359b578b00bcfb1d08411c96e9a97f9e6c7adada554a0812a6cc6",
                "sha256:bdc9febce3e68b697d931941b263c59e0c74e8f18861f4064c1f712562903411",
                "sha256:c1ba66c48b19cc9c2975c0d354f24058888cdc674bebadceb3cdc9ec403fb5d1",
                "sha256:c9f707b5bb73bf277d812ded9896f9512a43edff72712f31667d0a8c2f8e71ee",
                "sha256:d5422d6a1ea9b15577a9432e26608c73a78faf0b9039437b075cf322c92e98e7",
                "sha256:e5d5420053bbb3dd64c30e58f9363d7a9c27444c3648e61460c1237f9ec3fa14",
                "sha256:e868b0389c5ccfc092031a861d4e158ea164d8b7fdbb10e3b5689b4fc6498df6",
                "sha256:efd9d3abe5774404becdb0748178b48a218f1d8c44e0375475732211ea47c67e",
                "sha256:f8c02ec3c4c4fcb718fdf89a6c6f709b14949408e8cf2a2be5bfa9c49548fd85",
                "sha256:ffcf105ecdd9396e05a8e58e81faaaf34d3f9875f137c7372450baa5d77c9a54"
            ],
            "markers": "python_version >= '3.8'",
            "version": "==1.23.3"
=======
                "sha256:02561141c434154f7bae8e5449909d152367cb40aa57bfb2a27f2748b9c5f95f",
                "sha256:05e86446562063d6186ff6d700118c0dbd5dccc403a6187351ee526c48878f10",
                "sha256:0bab7564aafd5902128d54b68dca04f5755413fb6b502100bb0235a545882c48",
                "sha256:12ab21d0cad122f5b23688d453a0280676e7c42f634f0dbd093d15d42d142b1f",
                "sha256:183bf3ac6a6023ee590aa4b677f391ceed65ec0d6b930901a8483c267bd12995",
                "sha256:1e2c75d5d1ff6b7ef9870360bfa23bea076b8dc0945a60d19453d7619ed9ea8f",
                "sha256:220314c2d6b9ca11570d7cd4b841c9f3137546f188336003b9fb8def4dcb804d",
                "sha256:2469f57e4c5cc0e85eddc7b30995ea9c404a78c0b1856da75d1a5887156ca350",
                "sha256:27337bcb38d5db7430c14f350924542d75416ec1546d5d9d9f39b362b71db3fb",
                "sha256:2cc5d726d4d42865f909c5208a7841109d76584950dd0587b01a77cc279d4ab7",
                "sha256:3c53486278a0629fd892783271dc994b962fba8dfe207445d039e14f1928ea46",
                "sha256:4648f0d79a87bf50ee740058305c91091ee5e1fbb71a7d2f5fe6707bfe328d1c",
                "sha256:47cb088bbce82ae9fc2edf3c25e56a5c6142ce2553fea2b781679f960a70c207",
                "sha256:4a3d903588b519b38ed085d0ae762a1dcd4b70164617292175cfd91b90d6c415",
                "sha256:4d3b0e0a4611bd22065bbf47e9b2f689ac9e575bcb850a9f0ae2bbed75cab956",
                "sha256:52935b7d4ccbf0dbc9cf454dbb10ca99c11cbe8da9467596b96e5e21fd4dfc5c",
                "sha256:563896ba269324872ace436a57775dcc8322678a9496b28a8c25cdafa5ec2b92",
                "sha256:565f514dec81a41cbed10eb6011501879695087fc2787fb89423a466508abbbd",
                "sha256:5f97141e05baf160c3ec125f06ceb2a44c9bb62f42fcb8ee1c05313c73e99432",
                "sha256:6f5788168da2661b42f7468063b725cc73fdbeeb80f2704cb2d8c415e9a57c50",
                "sha256:71eced071825005011cdc64efbae2e2c76b8209c18aa487dedf69796fe4b1e40",
                "sha256:7730e60e751cfcfe7fcb223cf03c0b979e9a064c239783ad37929d340a364cef",
                "sha256:8245e85fd793f58edf29b8a9e3be47e8ecf76ea1a1e8240545f2746181ca5787",
                "sha256:85948b303534b69fd771126764cf883fde2af9b003eb5778cb60f3b46f93d3f6",
                "sha256:87027ff7b2edeb14476900261ef04d4beae949e1dfa0a3eb3ad6a6efbf9d0e1d",
                "sha256:87bdbd37d0a41e025879863fe9b17bab15c0421313bc33e77e5e1aa54215c9c5",
                "sha256:8dc25473319afabe49150267e54648ac559c33b0fc2a80c8caecfbbc2948a820",
                "sha256:8ddd58324dc9a77e2e56d7b7aea7dbd0575b6f7cd1333c3ca9d388ac70978344",
                "sha256:9403764017d20ff570f7ce973a8b9637f08a6109118f4e0ce6c7493d8849a0d3",
                "sha256:9dd40505ccc526acaf9a5db1b3029e237c64b58f1249983b28a291c2d6a1d0fa",
                "sha256:a4de03085afb3b80fab341afaf8e60dfe06ce439b6dfed55d657cf34a7bc3c40",
                "sha256:a68b91ac7e6bb26100a540a033f54c95fe06d9c0aa51312c2a52d07d1bde78f4",
                "sha256:b53387d4e59432ff221540a4ffb5ee9669c69417805e4faf0148a00d701c61f9",
                "sha256:c1effccef0cea2d4da9feeed22079adf6786f92c800a7d0d2ef2104318a1c66c",
                "sha256:c9756a8e69f6e1f76d47eb42132175b6814da1fbeae0545304c6d0fc2aae252a",
                "sha256:d0161ebf87518ecfe0980c942d5f0d5df0e080c1746ebaab2027a969967014b7",
                "sha256:e2d1b7225666f7e1bcc94c0bc9c587a82e3e8691da4757e357e5c2515222ee37",
                "sha256:e3c116e779fbbf421a9e4d3060db259a9bb486d98f4e3c5a0877c599bd173582",
                "sha256:e4c8b5a243dd29d50289d694e931bd6cb6ae0b5bd654d12c647543d63862540c",
                "sha256:e632f66218811d4cf8b7a2a649e25ec15406c3c498f72d19e2bcf8377f38445d",
                "sha256:fad858519bd6d52dbfeebdbe04d00dd8e932ed436f1c535e61bcc970a96c11e4"
            ],
            "index": "pypi",
            "version": "==3.6.1"
        },
        "murmurhash": {
            "hashes": [
                "sha256:01137d688a6b259bde642513506b062364ea4e1609f886d9bd095c3ae6da0b94",
                "sha256:0ac5530c250d2b0073ed058555847c8d88d2d00229e483d45658c13b32398523",
                "sha256:0c2e2ee2d91a87952fe0f80212e86119aa1fd7681f03e6c99b279e50790dc2b3",
                "sha256:0eb0f8e652431ea238c11bcb671fef5c03aff0544bf7e098df81ea4b6d495405",
                "sha256:1b70bbf55d89713873a35bd4002bc231d38e530e1051d57ca5d15f96c01fd778",
                "sha256:213d0248e586082e1cab6157d9945b846fd2b6be34357ad5ea0d03a1931d82ba",
                "sha256:241693c1c819148eac29d7882739b1099c891f1f7431127b2652c23f81722cec",
                "sha256:2aebe2ae016525a662ff772b72a2c9244a673e3215fcd49897f494258b96f3e7",
                "sha256:379bf6b414bd27dd36772dd1570565a7d69918e980457370838bd514df0d91e9",
                "sha256:3e802fa5b0e618ee99e8c114ce99fc91677f14e9de6e18b945d91323a93c84e8",
                "sha256:47f5ca56c430230d3b581dfdbc54eb3ad8b0406dcc9afdd978da2e662c71d370",
                "sha256:5dc41be79ba4d09aab7e9110a8a4d4b37b184b63767b1b247411667cdb1057a3",
                "sha256:5ef31b5c11be2c064dbbdd0e22ab3effa9ceb5b11ae735295c717c120087dd94",
                "sha256:660ae41fc6609abc05130543011a45b33ca5d8318ae5c70e66bbd351ca936063",
                "sha256:69157e8fa6b25c4383645227069f6a1f8738d32ed2a83558961019ca3ebef56a",
                "sha256:697ed01454d92681c7ae26eb1adcdc654b54062bcc59db38ed03cad71b23d449",
                "sha256:799fcbca5693ad6a40f565ae6b8e9718e5875a63deddf343825c0f31c32348fa",
                "sha256:8c3d69fb649c77c74a55624ebf7a0df3c81629e6ea6e80048134f015da57b2ea",
                "sha256:94b89d02aeab5e6bad5056f9d08df03ac7cfe06e61ff4b6340feb227fda80ce8",
                "sha256:a5952f9c18a717fa17579e27f57bfa619299546011a8378a8f73e14eece332f6",
                "sha256:ab78675510f83e7a3c6bd0abdc448a9a2b0b385b0d7ee766cbbfc5cc278a3042",
                "sha256:b129e1c5ebd772e6ff5ef925bcce695df13169bd885337e6074b923ab6edcfc8",
                "sha256:c0f84ecdf37c06eda0222f2f9e81c0974e1a7659c35b755ab2fdc642ebd366db",
                "sha256:cf0b3fe54dca598f5b18c9951e70812e070ecb4c0672ad2cc32efde8a33b3df6",
                "sha256:d7a2bd203377a31bbb2d83fe3f968756d6c9bbfa36c64c6ebfc3c6494fc680bc",
                "sha256:ef79202feeac68e83971239169a05fa6514ecc2815ce04c8302076d267870f6e",
                "sha256:f9b995bc82eaf9223e045210207b8878fdfe099a788dd8abd708d9ee58459a9d",
                "sha256:fe7a38cb0d3d87c14ec9dddc4932ffe2dbc77d75469ab80fd5014689b0e07b58"
            ],
            "markers": "python_version >= '3.6'",
            "version": "==1.0.9"
        },
        "numpy": {
            "hashes": [
                "sha256:0fe563fc8ed9dc4474cbf70742673fc4391d70f4363f917599a7fa99f042d5a8",
                "sha256:12ac457b63ec8ded85d85c1e17d85efd3c2b0967ca39560b307a35a6703a4735",
                "sha256:2341f4ab6dba0834b685cce16dad5f9b6606ea8a00e6da154f5dbded70fdc4dd",
                "sha256:296d17aed51161dbad3c67ed6d164e51fcd18dbcd5dd4f9d0a9c6055dce30810",
                "sha256:488a66cb667359534bc70028d653ba1cf307bae88eab5929cd707c761ff037db",
                "sha256:4d52914c88b4930dafb6c48ba5115a96cbab40f45740239d9f4159c4ba779962",
                "sha256:5e13030f8793e9ee42f9c7d5777465a560eb78fa7e11b1c053427f2ccab90c79",
                "sha256:61be02e3bf810b60ab74e81d6d0d36246dbfb644a462458bb53b595791251911",
                "sha256:7607b598217745cc40f751da38ffd03512d33ec06f3523fb0b5f82e09f6f676d",
                "sha256:7a70a7d3ce4c0e9284e92285cba91a4a3f5214d87ee0e95928f3614a256a1488",
                "sha256:7ab46e4e7ec63c8a5e6dbf5c1b9e1c92ba23a7ebecc86c336cb7bf3bd2fb10e5",
                "sha256:8981d9b5619569899666170c7c9748920f4a5005bf79c72c07d08c8a035757b0",
                "sha256:8c053d7557a8f022ec823196d242464b6955a7e7e5015b719e76003f63f82d0f",
                "sha256:926db372bc4ac1edf81cfb6c59e2a881606b409ddc0d0920b988174b2e2a767f",
                "sha256:95d79ada05005f6f4f337d3bb9de8a7774f259341c70bc88047a1f7b96a4bcb2",
                "sha256:95de7dc7dc47a312f6feddd3da2500826defdccbc41608d0031276a24181a2c0",
                "sha256:a0882323e0ca4245eb0a3d0a74f88ce581cc33aedcfa396e415e5bba7bf05f68",
                "sha256:a8365b942f9c1a7d0f0dc974747d99dd0a0cdfc5949a33119caf05cb314682d3",
                "sha256:a8aae2fb3180940011b4862b2dd3756616841c53db9734b27bb93813cd79fce6",
                "sha256:c237129f0e732885c9a6076a537e974160482eab8f10db6292e92154d4c67d71",
                "sha256:c67b833dbccefe97cdd3f52798d430b9d3430396af7cdb2a0c32954c3ef73894",
                "sha256:ce03305dd694c4873b9429274fd41fc7eb4e0e4dea07e0af97a933b079a5814f",
                "sha256:d331afac87c92373826af83d2b2b435f57b17a5c74e6268b79355b970626e329",
                "sha256:dada341ebb79619fe00a291185bba370c9803b1e1d7051610e01ed809ef3a4ba",
                "sha256:ed2cc92af0efad20198638c69bb0fc2870a58dabfba6eb722c933b48556c686c",
                "sha256:f260da502d7441a45695199b4e7fd8ca87db659ba1c78f2bbf31f934fe76ae0e",
                "sha256:f2f390aa4da44454db40a1f0201401f9036e8d578a25f01a6e237cea238337ef",
                "sha256:f76025acc8e2114bb664294a07ede0727aa75d63a06d2fae96bf29a81747e4a7"
            ],
            "markers": "python_version >= '3.8'",
            "version": "==1.23.4"
>>>>>>> f77c36a4
        },
        "packaging": {
            "hashes": [
                "sha256:dd47c42927d89ab911e606518907cc2d3a1f38bbd026385970643f9c5b8ecfeb",
                "sha256:ef103e05f519cdc783ae24ea4e2e0f508a9c99b2d4969652eed6a2e1ea5bd522"
            ],
            "markers": "python_version >= '3.6'",
            "version": "==21.3"
        },
        "pathy": {
            "hashes": [
                "sha256:3178215bdadf3741107d987020be0fb5b59888f60f96de43cce5fe45d9d4b64a",
                "sha256:a7aa9794fade161bb4c28a33c5bc2c6bf41f61ec5eee51cfa8914f0a433447e1"
            ],
            "markers": "python_version >= '3.6'",
            "version": "==0.6.2"
        },
        "phonenumbers": {
            "hashes": [
<<<<<<< HEAD
                "sha256:1be3c7353e9325ddeaa909ab17936423c62958d5700d68e5da5be9503c46d087",
                "sha256:d3004ea794f607c47a4d111c0131153e8382fe7170fa1275b8c46f2b08c8e570"
            ],
            "version": "==8.12.55"
=======
                "sha256:057d1966962fb86b3dc447bfac2c8e25ceed774509e49b180926a13a99910318",
                "sha256:0b234c4a9519fac18d00b3c542f5b429513ea69372d4f95fbd0f716f5e2a89b5"
            ],
            "version": "==8.12.57"
>>>>>>> f77c36a4
        },
        "pillow": {
            "hashes": [
                "sha256:0030fdbd926fb85844b8b92e2f9449ba89607231d3dd597a21ae72dc7fe26927",
                "sha256:030e3460861488e249731c3e7ab59b07c7853838ff3b8e16aac9561bb345da14",
                "sha256:0ed2c4ef2451de908c90436d6e8092e13a43992f1860275b4d8082667fbb2ffc",
                "sha256:136659638f61a251e8ed3b331fc6ccd124590eeff539de57c5f80ef3a9594e58",
                "sha256:13b725463f32df1bfeacbf3dd197fb358ae8ebcd8c5548faa75126ea425ccb60",
                "sha256:1536ad017a9f789430fb6b8be8bf99d2f214c76502becc196c6f2d9a75b01b76",
                "sha256:15928f824870535c85dbf949c09d6ae7d3d6ac2d6efec80f3227f73eefba741c",
                "sha256:17d4cafe22f050b46d983b71c707162d63d796a1235cdf8b9d7a112e97b15bac",
                "sha256:1802f34298f5ba11d55e5bb09c31997dc0c6aed919658dfdf0198a2fe75d5490",
                "sha256:1cc1d2451e8a3b4bfdb9caf745b58e6c7a77d2e469159b0d527a4554d73694d1",
                "sha256:1fd6f5e3c0e4697fa7eb45b6e93996299f3feee73a3175fa451f49a74d092b9f",
                "sha256:254164c57bab4b459f14c64e93df11eff5ded575192c294a0c49270f22c5d93d",
                "sha256:2ad0d4df0f5ef2247e27fc790d5c9b5a0af8ade9ba340db4a73bb1a4a3e5fb4f",
                "sha256:2c58b24e3a63efd22554c676d81b0e57f80e0a7d3a5874a7e14ce90ec40d3069",
                "sha256:2d33a11f601213dcd5718109c09a52c2a1c893e7461f0be2d6febc2879ec2402",
                "sha256:336b9036127eab855beec9662ac3ea13a4544a523ae273cbf108b228ecac8437",
                "sha256:337a74fd2f291c607d220c793a8135273c4c2ab001b03e601c36766005f36885",
                "sha256:37ff6b522a26d0538b753f0b4e8e164fdada12db6c6f00f62145d732d8a3152e",
                "sha256:3d1f14f5f691f55e1b47f824ca4fdcb4b19b4323fe43cc7bb105988cad7496be",
                "sha256:4134d3f1ba5f15027ff5c04296f13328fecd46921424084516bdb1b2548e66ff",
                "sha256:4ad2f835e0ad81d1689f1b7e3fbac7b01bb8777d5a985c8962bedee0cc6d43da",
                "sha256:50dff9cc21826d2977ef2d2a205504034e3a4563ca6f5db739b0d1026658e004",
                "sha256:510cef4a3f401c246cfd8227b300828715dd055463cdca6176c2e4036df8bd4f",
                "sha256:5aed7dde98403cd91d86a1115c78d8145c83078e864c1de1064f52e6feb61b20",
                "sha256:69bd1a15d7ba3694631e00df8de65a8cb031911ca11f44929c97fe05eb9b6c1d",
                "sha256:6bf088c1ce160f50ea40764f825ec9b72ed9da25346216b91361eef8ad1b8f8c",
                "sha256:6e8c66f70fb539301e064f6478d7453e820d8a2c631da948a23384865cd95544",
                "sha256:74a04183e6e64930b667d321524e3c5361094bb4af9083db5c301db64cd341f3",
                "sha256:75e636fd3e0fb872693f23ccb8a5ff2cd578801251f3a4f6854c6a5d437d3c04",
                "sha256:7761afe0126d046974a01e030ae7529ed0ca6a196de3ec6937c11df0df1bc91c",
                "sha256:7888310f6214f19ab2b6df90f3f06afa3df7ef7355fc025e78a3044737fab1f5",
                "sha256:7b0554af24df2bf96618dac71ddada02420f946be943b181108cac55a7a2dcd4",
                "sha256:7c7b502bc34f6e32ba022b4a209638f9e097d7a9098104ae420eb8186217ebbb",
                "sha256:808add66ea764ed97d44dda1ac4f2cfec4c1867d9efb16a33d158be79f32b8a4",
                "sha256:831e648102c82f152e14c1a0938689dbb22480c548c8d4b8b248b3e50967b88c",
                "sha256:93689632949aff41199090eff5474f3990b6823404e45d66a5d44304e9cdc467",
                "sha256:96b5e6874431df16aee0c1ba237574cb6dff1dcb173798faa6a9d8b399a05d0e",
                "sha256:9a54614049a18a2d6fe156e68e188da02a046a4a93cf24f373bffd977e943421",
                "sha256:a138441e95562b3c078746a22f8fca8ff1c22c014f856278bdbdd89ca36cff1b",
                "sha256:a647c0d4478b995c5e54615a2e5360ccedd2f85e70ab57fbe817ca613d5e63b8",
                "sha256:a9c9bc489f8ab30906d7a85afac4b4944a572a7432e00698a7239f44a44e6efb",
                "sha256:ad2277b185ebce47a63f4dc6302e30f05762b688f8dc3de55dbae4651872cdf3",
                "sha256:adabc0bce035467fb537ef3e5e74f2847c8af217ee0be0455d4fec8adc0462fc",
                "sha256:b6d5e92df2b77665e07ddb2e4dbd6d644b78e4c0d2e9272a852627cdba0d75cf",
                "sha256:bc431b065722a5ad1dfb4df354fb9333b7a582a5ee39a90e6ffff688d72f27a1",
                "sha256:bdd0de2d64688ecae88dd8935012c4a72681e5df632af903a1dca8c5e7aa871a",
                "sha256:c79698d4cd9318d9481d89a77e2d3fcaeff5486be641e60a4b49f3d2ecca4e28",
                "sha256:cb6259196a589123d755380b65127ddc60f4c64b21fc3bb46ce3a6ea663659b0",
                "sha256:d5b87da55a08acb586bad5c3aa3b86505f559b84f39035b233d5bf844b0834b1",
                "sha256:dcd7b9c7139dc8258d164b55696ecd16c04607f1cc33ba7af86613881ffe4ac8",
                "sha256:dfe4c1fedfde4e2fbc009d5ad420647f7730d719786388b7de0999bf32c0d9fd",
                "sha256:ea98f633d45f7e815db648fd7ff0f19e328302ac36427343e4432c84432e7ff4",
                "sha256:ec52c351b35ca269cb1f8069d610fc45c5bd38c3e91f9ab4cbbf0aebc136d9c8",
                "sha256:eef7592281f7c174d3d6cbfbb7ee5984a671fcd77e3fc78e973d492e9bf0eb3f",
                "sha256:f07f1f00e22b231dd3d9b9208692042e29792d6bd4f6639415d2f23158a80013",
                "sha256:f3fac744f9b540148fa7715a435d2283b71f68bfb6d4aae24482a890aed18b59",
                "sha256:fa768eff5f9f958270b081bb33581b4b569faabf8774726b283edb06617101dc",
                "sha256:fac2d65901fb0fdf20363fbd345c01958a742f2dc62a8dd4495af66e3ff502a4"
            ],
            "index": "pypi",
            "version": "==9.2.0"
        },
        "preshed": {
            "hashes": [
<<<<<<< HEAD
                "sha256:0435d4647037fc534bf1bdcf87fdbf206a935abe5e68c9814277090c62e6b6ef",
                "sha256:06be22a8a2757e61b2c3cc854e9c2d2361fb3b6528deb2af5b5079e6da670405",
                "sha256:0feae8cfcf46fb97cd8118d150245ae31c68ca9c68e514ab33e1e33a90eee459",
                "sha256:13140808a56ce67e30579a40e293d16dedeb85fd56c74cd024c44f7a9f966432",
                "sha256:1573d42bdec168081242ec88d40288000f84a5afb66a60517e4220950fe62f17",
                "sha256:1acc514a41142a086c2ebc19cd368534e27337511b3a2936c28455e0b42f3eb3",
                "sha256:24935553ff18f39195b468984d784b2bb7825b6f43385a2d0d05b02e55090815",
                "sha256:3741b459f50dde7a22b88d75d1fc4a7e6e36402db43c4f690df44e966ff1bd54",
                "sha256:37900e1e923a35fc15f56cd02f4a899e5903790113256fedbf527a5b3f8e2214",
                "sha256:39cd2a0ab1adb11452c617831ea0ccea7d1712f2812d1744738735987513113a",
                "sha256:3b1d747ab1e233bc4bccdc4baee7531c5661459d7a8d67845833f7c857b371fb",
                "sha256:3e7022fe473e677088cda6e0538669fe240943e3eb7ff88447d690a52c6d87ce",
                "sha256:4a5825b80a450198cb582b3b4004c95e9d4eca268e89c126a9d71e8f26b69338",
                "sha256:4a99d4f46a4e317245f2370eb13d0e3c6747f66752a8d88dbc9284f4fd25e05f",
                "sha256:5eeafb832009a3e1ed92a412f19499c86e687308d6d56617772d42ee4de26ccf",
                "sha256:6e1b61c9797443ee42cb314c91ab178791b80397c2e98410f5173806604458b1",
                "sha256:6e518275d1b84bed779ddc69eabeb9283bf5f9f5482bcaf1b099d2877b050a0d",
                "sha256:7cc3166ed48d603131912da40a7638b3655d6990032a770303346e2f5f4154d4",
                "sha256:7f97c3d2dc9713139cc096af9e4455ced33f9e90ce9d29f739db5adff6ae6a06",
                "sha256:8d57469e5e52d37342588804d3ce70128ab42f42e5babaeea0d29d3609ce7b30",
                "sha256:9785e3de0dca8f4d6040eba89e50e72012ce94d269583502d14f958624daea73",
                "sha256:9c700a0744f5ede86ff8754522bd54f92f5b75f58046bc3f17c60d1c25529f41",
                "sha256:a9ed0dc685aa058a1a76111f476715ccfb4df12800c3681e401d6af7384f570d",
                "sha256:ab4168fe1d31707e3473d1bb57d3c88dac9151b3cbe61d22f14bf691e04aaa1b",
                "sha256:d2cc8d8df139d5935464530d45ff0e1209752e9748792cdf774b5d5fc230c07a"
            ],
            "markers": "python_version >= '3.6'",
            "version": "==3.0.7"
=======
                "sha256:019d8fa4161035811fb2804d03214143298739e162d0ad24e087bd46c50970f5",
                "sha256:06793022a56782ef51d74f1399925a2ba958e50c5cfbc6fa5b25c4945e158a07",
                "sha256:09cc9da2ac1b23010ce7d88a5e20f1033595e6dd80be14318e43b9409f4c7697",
                "sha256:0ae25a010c9f551aa2247ee621457f679e07c57fc99d3fd44f84cb40b925f12c",
                "sha256:0e1bb8701df7861af26a312225bdf7c4822ac06fcf75aeb60fe2b0a20e64c222",
                "sha256:135e2ac0db1a3948d6ec295598c7e182b52c394663f2fcfe36a97ae51186be21",
                "sha256:246e7c6890dc7fe9b10f0e31de3346b906e3862b6ef42fcbede37968f46a73bf",
                "sha256:25b5ef5e387a0e17ff41202a8c1816184ab6fb3c0d0b847bf8add0ed5941eb8d",
                "sha256:53d3e2456a085425c66af7baba62d7eaa24aa5e460e1a9e02c401a2ed59abd7b",
                "sha256:5942858170c4f53d9afc6352a86bbc72fc96cc4d8964b6415492114a5920d3ed",
                "sha256:5a6a7fcf7dd2e7711051b3f0432da9ec9c748954c989f49d2cd8eabf8c2d953e",
                "sha256:67643e66691770dc3434b01671648f481e3455209ce953727ef2330b16790aaa",
                "sha256:6a49ce52856fbb3ef4f1cc744c53f5d7e1ca370b1939620ac2509a6d25e02a50",
                "sha256:6c74c70078809bfddda17be96483c41d06d717934b07cab7921011d81758b357",
                "sha256:720593baf2c2e295f855192974799e486da5f50d4548db93c44f5726a43cefb9",
                "sha256:7f8837bf616335464f3713cbf562a3dcaad22c3ca9193f957018964ef871a68b",
                "sha256:854d58a8913ebf3b193b0dc8064155b034e8987de25f26838dfeca09151fda8a",
                "sha256:85e98a618fb36cdcc37501d8b9b8c1246651cc2f2db3a70702832523e0ae12f4",
                "sha256:8e945fc814bdc29564a2ce137c237b3a9848aa1e76a1160369b6e0d328151fdd",
                "sha256:c8a2e2931eea7e500fbf8e014b69022f3fab2e35a70da882e2fc753e5e487ae3",
                "sha256:e0ad3d860b9ce88a74cf7414bb4b1c6fd833813e7b818e76f49272c4974b19ce",
                "sha256:e1472ee231f323b4f4368b1b5f8f08481ed43af89697d45450c6ae4af46ac08a",
                "sha256:e19c8069f1a1450f835f23d47724530cf716d581fcafb398f534d044f806b8c2",
                "sha256:e9aef2b0b7687aecef48b1c6ff657d407ff24e75462877dcb888fa904c4a9c6d",
                "sha256:ea4b6df8ef7af38e864235256793bc3056e9699d991afcf6256fa298858582fc",
                "sha256:f9a4833530fe53001c351974e0c8bb660211b8d0358e592af185fec1ae12b2d0",
                "sha256:fd19d48440b152657966a52e627780c0ddbe9d907b8d7ee4598505e80a3c55c7",
                "sha256:fdbc2957b36115a576c515ffe963919f19d2683f3c76c9304ae88ef59f6b5ca6"
            ],
            "markers": "python_version >= '3.6'",
            "version": "==3.0.8"
>>>>>>> f77c36a4
        },
        "presidio-analyzer": {
            "hashes": [
                "sha256:5651e9b54c60ab7c59321c1181f47083f834d367827691b01fcc5fb7ac4def7f"
            ],
            "index": "pypi",
            "version": "==2.2.29"
        },
        "pydantic": {
            "hashes": [
<<<<<<< HEAD
                "sha256:1061c6ee6204f4f5a27133126854948e3b3d51fcc16ead2e5d04378c199b2f44",
                "sha256:19b5686387ea0d1ea52ecc4cffb71abb21702c5e5b2ac626fd4dbaa0834aa49d",
                "sha256:2bd446bdb7755c3a94e56d7bdfd3ee92396070efa8ef3a34fab9579fe6aa1d84",
                "sha256:328558c9f2eed77bd8fffad3cef39dbbe3edc7044517f4625a769d45d4cf7555",
                "sha256:32e0b4fb13ad4db4058a7c3c80e2569adbd810c25e6ca3bbd8b2a9cc2cc871d7",
                "sha256:3ee0d69b2a5b341fc7927e92cae7ddcfd95e624dfc4870b32a85568bd65e6131",
                "sha256:4aafd4e55e8ad5bd1b19572ea2df546ccace7945853832bb99422a79c70ce9b8",
                "sha256:4b3946f87e5cef3ba2e7bd3a4eb5a20385fe36521d6cc1ebf3c08a6697c6cfb3",
                "sha256:4de71c718c9756d679420c69f216776c2e977459f77e8f679a4a961dc7304a56",
                "sha256:5565a49effe38d51882cb7bac18bda013cdb34d80ac336428e8908f0b72499b0",
                "sha256:5803ad846cdd1ed0d97eb00292b870c29c1f03732a010e66908ff48a762f20e4",
                "sha256:5da164119602212a3fe7e3bc08911a89db4710ae51444b4224c2382fd09ad453",
                "sha256:615661bfc37e82ac677543704437ff737418e4ea04bef9cf11c6d27346606044",
                "sha256:78a4d6bdfd116a559aeec9a4cfe77dda62acc6233f8b56a716edad2651023e5e",
                "sha256:7d0f183b305629765910eaad707800d2f47c6ac5bcfb8c6397abdc30b69eeb15",
                "sha256:7ead3cd020d526f75b4188e0a8d71c0dbbe1b4b6b5dc0ea775a93aca16256aeb",
                "sha256:84d76ecc908d917f4684b354a39fd885d69dd0491be175f3465fe4b59811c001",
                "sha256:8cb0bc509bfb71305d7a59d00163d5f9fc4530f0881ea32c74ff4f74c85f3d3d",
                "sha256:91089b2e281713f3893cd01d8e576771cd5bfdfbff5d0ed95969f47ef6d676c3",
                "sha256:9c9e04a6cdb7a363d7cb3ccf0efea51e0abb48e180c0d31dca8d247967d85c6e",
                "sha256:a8c5360a0297a713b4123608a7909e6869e1b56d0e96eb0d792c27585d40757f",
                "sha256:afacf6d2a41ed91fc631bade88b1d319c51ab5418870802cedb590b709c5ae3c",
                "sha256:b34ba24f3e2d0b39b43f0ca62008f7ba962cff51efa56e64ee25c4af6eed987b",
                "sha256:bd67cb2c2d9602ad159389c29e4ca964b86fa2f35c2faef54c3eb28b4efd36c8",
                "sha256:c0f5e142ef8217019e3eef6ae1b6b55f09a7a15972958d44fbd228214cede567",
                "sha256:cdb4272678db803ddf94caa4f94f8672e9a46bae4a44f167095e4d06fec12979",
                "sha256:d70916235d478404a3fa8c997b003b5f33aeac4686ac1baa767234a0f8ac2326",
                "sha256:d8ce3fb0841763a89322ea0432f1f59a2d3feae07a63ea2c958b2315e1ae8adb",
                "sha256:e0b214e57623a535936005797567231a12d0da0c29711eb3514bc2b3cd008d0f",
                "sha256:e631c70c9280e3129f071635b81207cad85e6c08e253539467e4ead0e5b219aa",
                "sha256:e78578f0c7481c850d1c969aca9a65405887003484d24f6110458fb02cca7747",
                "sha256:f0ca86b525264daa5f6b192f216a0d1e860b7383e3da1c65a1908f9c02f42801",
                "sha256:f1a68f4f65a9ee64b6ccccb5bf7e17db07caebd2730109cb8a95863cfa9c4e55",
                "sha256:fafe841be1103f340a24977f61dee76172e4ae5f647ab9e7fd1e1fca51524f08",
                "sha256:ff68fc85355532ea77559ede81f35fff79a6a5543477e168ab3a381887caea76"
            ],
            "markers": "python_full_version >= '3.6.1'",
            "version": "==1.9.2"
=======
                "sha256:05e00dbebbe810b33c7a7362f231893183bcc4251f3f2ff991c31d5c08240c42",
                "sha256:06094d18dd5e6f2bbf93efa54991c3240964bb663b87729ac340eb5014310624",
                "sha256:0b959f4d8211fc964772b595ebb25f7652da3f22322c007b6fed26846a40685e",
                "sha256:19b3b9ccf97af2b7519c42032441a891a5e05c68368f40865a90eb88833c2559",
                "sha256:1b6ee725bd6e83ec78b1aa32c5b1fa67a3a65badddde3976bca5fe4568f27709",
                "sha256:1ee433e274268a4b0c8fde7ad9d58ecba12b069a033ecc4645bb6303c062d2e9",
                "sha256:216f3bcbf19c726b1cc22b099dd409aa371f55c08800bcea4c44c8f74b73478d",
                "sha256:2d0567e60eb01bccda3a4df01df677adf6b437958d35c12a3ac3e0f078b0ee52",
                "sha256:2e05aed07fa02231dbf03d0adb1be1d79cabb09025dd45aa094aa8b4e7b9dcda",
                "sha256:352aedb1d71b8b0736c6d56ad2bd34c6982720644b0624462059ab29bd6e5912",
                "sha256:355639d9afc76bcb9b0c3000ddcd08472ae75318a6eb67a15866b87e2efa168c",
                "sha256:37c90345ec7dd2f1bcef82ce49b6235b40f282b94d3eec47e801baf864d15525",
                "sha256:4b8795290deaae348c4eba0cebb196e1c6b98bdbe7f50b2d0d9a4a99716342fe",
                "sha256:5760e164b807a48a8f25f8aa1a6d857e6ce62e7ec83ea5d5c5a802eac81bad41",
                "sha256:6eb843dcc411b6a2237a694f5e1d649fc66c6064d02b204a7e9d194dff81eb4b",
                "sha256:7b5ba54d026c2bd2cb769d3468885f23f43710f651688e91f5fb1edcf0ee9283",
                "sha256:7c2abc4393dea97a4ccbb4ec7d8658d4e22c4765b7b9b9445588f16c71ad9965",
                "sha256:81a7b66c3f499108b448f3f004801fcd7d7165fb4200acb03f1c2402da73ce4c",
                "sha256:91b8e218852ef6007c2b98cd861601c6a09f1aa32bbbb74fab5b1c33d4a1e410",
                "sha256:9300fcbebf85f6339a02c6994b2eb3ff1b9c8c14f502058b5bf349d42447dcf5",
                "sha256:9cabf4a7f05a776e7793e72793cd92cc865ea0e83a819f9ae4ecccb1b8aa6116",
                "sha256:a1f5a63a6dfe19d719b1b6e6106561869d2efaca6167f84f5ab9347887d78b98",
                "sha256:a4c805731c33a8db4b6ace45ce440c4ef5336e712508b4d9e1aafa617dc9907f",
                "sha256:ae544c47bec47a86bc7d350f965d8b15540e27e5aa4f55170ac6a75e5f73b644",
                "sha256:b97890e56a694486f772d36efd2ba31612739bc6f3caeee50e9e7e3ebd2fdd13",
                "sha256:bb6ad4489af1bac6955d38ebcb95079a836af31e4c4f74aba1ca05bb9f6027bd",
                "sha256:bedf309630209e78582ffacda64a21f96f3ed2e51fbf3962d4d488e503420254",
                "sha256:c1ba1afb396148bbc70e9eaa8c06c1716fdddabaf86e7027c5988bae2a829ab6",
                "sha256:c33602f93bfb67779f9c507e4d69451664524389546bacfe1bee13cae6dc7488",
                "sha256:c4aac8e7103bf598373208f6299fa9a5cfd1fc571f2d40bf1dd1955a63d6eeb5",
                "sha256:c6f981882aea41e021f72779ce2a4e87267458cc4d39ea990729e21ef18f0f8c",
                "sha256:cc78cc83110d2f275ec1970e7a831f4e371ee92405332ebfe9860a715f8336e1",
                "sha256:d49f3db871575e0426b12e2f32fdb25e579dea16486a26e5a0474af87cb1ab0a",
                "sha256:dd3f9a40c16daf323cf913593083698caee97df2804aa36c4b3175d5ac1b92a2",
                "sha256:e0bedafe4bc165ad0a56ac0bd7695df25c50f76961da29c050712596cf092d6d",
                "sha256:e9069e1b01525a96e6ff49e25876d90d5a563bc31c658289a8772ae186552236"
            ],
            "markers": "python_version >= '3.7'",
            "version": "==1.10.2"
>>>>>>> f77c36a4
        },
        "pyparsing": {
            "hashes": [
                "sha256:2b020ecf7d21b687f219b71ecad3631f644a47f01403fa1d1036b0c6416d70fb",
                "sha256:5026bae9a10eeaefb61dab2f09052b9f4307d44aee4eda64b309723d8d206bbc"
            ],
            "markers": "python_full_version >= '3.6.8'",
            "version": "==3.0.9"
        },
        "pytesseract": {
            "hashes": [
                "sha256:8f22cc98f765bf13517ead0c70effedb46c153540d25783e04014f28b55a5fc6",
                "sha256:f1c3a8b0f07fd01a1085d451f5b8315be6eec1d5577a6796d46dc7a62bd4120f"
            ],
            "index": "pypi",
            "version": "==0.3.10"
        },
        "python-dateutil": {
            "hashes": [
                "sha256:0123cacc1627ae19ddf3c27a5de5bd67ee4586fbdd6440d9748f8abb483d3e86",
                "sha256:961d03dc3453ebbc59dbdea9e4e11c5651520a876d0f4db161e8674aae935da9"
            ],
            "markers": "python_version >= '2.7' and python_version not in '3.0, 3.1, 3.2, 3.3'",
            "version": "==2.8.2"
        },
        "pyyaml": {
            "hashes": [
                "sha256:01b45c0191e6d66c470b6cf1b9531a771a83c1c4208272ead47a3ae4f2f603bf",
                "sha256:0283c35a6a9fbf047493e3a0ce8d79ef5030852c51e9d911a27badfde0605293",
                "sha256:055d937d65826939cb044fc8c9b08889e8c743fdc6a32b33e2390f66013e449b",
                "sha256:07751360502caac1c067a8132d150cf3d61339af5691fe9e87803040dbc5db57",
                "sha256:0b4624f379dab24d3725ffde76559cff63d9ec94e1736b556dacdfebe5ab6d4b",
                "sha256:0ce82d761c532fe4ec3f87fc45688bdd3a4c1dc5e0b4a19814b9009a29baefd4",
                "sha256:1e4747bc279b4f613a09eb64bba2ba602d8a6664c6ce6396a4d0cd413a50ce07",
                "sha256:213c60cd50106436cc818accf5baa1aba61c0189ff610f64f4a3e8c6726218ba",
                "sha256:231710d57adfd809ef5d34183b8ed1eeae3f76459c18fb4a0b373ad56bedcdd9",
                "sha256:277a0ef2981ca40581a47093e9e2d13b3f1fbbeffae064c1d21bfceba2030287",
                "sha256:2cd5df3de48857ed0544b34e2d40e9fac445930039f3cfe4bcc592a1f836d513",
                "sha256:40527857252b61eacd1d9af500c3337ba8deb8fc298940291486c465c8b46ec0",
                "sha256:432557aa2c09802be39460360ddffd48156e30721f5e8d917f01d31694216782",
                "sha256:473f9edb243cb1935ab5a084eb238d842fb8f404ed2193a915d1784b5a6b5fc0",
                "sha256:48c346915c114f5fdb3ead70312bd042a953a8ce5c7106d5bfb1a5254e47da92",
                "sha256:50602afada6d6cbfad699b0c7bb50d5ccffa7e46a3d738092afddc1f9758427f",
                "sha256:68fb519c14306fec9720a2a5b45bc9f0c8d1b9c72adf45c37baedfcd949c35a2",
                "sha256:77f396e6ef4c73fdc33a9157446466f1cff553d979bd00ecb64385760c6babdc",
                "sha256:81957921f441d50af23654aa6c5e5eaf9b06aba7f0a19c18a538dc7ef291c5a1",
                "sha256:819b3830a1543db06c4d4b865e70ded25be52a2e0631ccd2f6a47a2822f2fd7c",
                "sha256:897b80890765f037df3403d22bab41627ca8811ae55e9a722fd0392850ec4d86",
                "sha256:98c4d36e99714e55cfbaaee6dd5badbc9a1ec339ebfc3b1f52e293aee6bb71a4",
                "sha256:9df7ed3b3d2e0ecfe09e14741b857df43adb5a3ddadc919a2d94fbdf78fea53c",
                "sha256:9fa600030013c4de8165339db93d182b9431076eb98eb40ee068700c9c813e34",
                "sha256:a80a78046a72361de73f8f395f1f1e49f956c6be882eed58505a15f3e430962b",
                "sha256:afa17f5bc4d1b10afd4466fd3a44dc0e245382deca5b3c353d8b757f9e3ecb8d",
                "sha256:b3d267842bf12586ba6c734f89d1f5b871df0273157918b0ccefa29deb05c21c",
                "sha256:b5b9eccad747aabaaffbc6064800670f0c297e52c12754eb1d976c57e4f74dcb",
                "sha256:bfaef573a63ba8923503d27530362590ff4f576c626d86a9fed95822a8255fd7",
                "sha256:c5687b8d43cf58545ade1fe3e055f70eac7a5a1a0bf42824308d868289a95737",
                "sha256:cba8c411ef271aa037d7357a2bc8f9ee8b58b9965831d9e51baf703280dc73d3",
                "sha256:d15a181d1ecd0d4270dc32edb46f7cb7733c7c508857278d3d378d14d606db2d",
                "sha256:d4b0ba9512519522b118090257be113b9468d804b19d63c71dbcf4a48fa32358",
                "sha256:d4db7c7aef085872ef65a8fd7d6d09a14ae91f691dec3e87ee5ee0539d516f53",
                "sha256:d4eccecf9adf6fbcc6861a38015c2a64f38b9d94838ac1810a9023a0609e1b78",
                "sha256:d67d839ede4ed1b28a4e8909735fc992a923cdb84e618544973d7dfc71540803",
                "sha256:daf496c58a8c52083df09b80c860005194014c3698698d1a57cbcfa182142a3a",
                "sha256:dbad0e9d368bb989f4515da330b88a057617d16b6a8245084f1b05400f24609f",
                "sha256:e61ceaab6f49fb8bdfaa0f92c4b57bcfbea54c09277b1b4f7ac376bfb7a7c174",
                "sha256:f84fbc98b019fef2ee9a1cb3ce93e3187a6df0b2538a651bfb890254ba9f90b5"
            ],
            "markers": "python_version >= '3.6'",
            "version": "==6.0"
        },
        "regex": {
            "hashes": [
<<<<<<< HEAD
                "sha256:01a01a69f1f82691675c35ec282f44ad2d0a2c27558f6238f8cd2d29616a150e",
                "sha256:043625b6115e290c12d736ab9872fd9fe0ac3cf43779411e9ade5496f60f1352",
                "sha256:06b3c5a0e12048902575e7ec41717807db07c06f94f8ac7ca2ca577f3412d48b",
                "sha256:0824f163c26bc1684ebd9fe4d8c77ae6aceb4aa560c06cd050429b028dc5c3e2",
                "sha256:0d7df2af1341cee32a03466b59b37c418bedb83863b5feba8ec4c70ad5de3dee",
                "sha256:0d86877f721d671ec2e368341c48b762883e1ede39fc1fb78ee68b8cf0c82696",
                "sha256:0ec603781007ae2506dba040fe9e770f2b2ae00d8b55793f56392fe6cf5a2b72",
                "sha256:0f37a2c670856e4530b820accacb3ea6e4ab9bb1c7e3c59153cb96b6cd204ad5",
                "sha256:0f79ebe9a055359410d33090195ea8a3869c591c6cedb125741c0a05f372d85c",
                "sha256:1210923af1a9152400308abb0156a3c9a2e4a3a3a9ab0aa2f1713a9859a3809b",
                "sha256:12655ea0f3bac970bc0421ef6504a585eab6238dee988921395ea1c6fe19a792",
                "sha256:161963b448c7dfdb2dd78c87e2c7882a536583d46e9ab4b7fb350f5196283720",
                "sha256:1c3133a547b78886e2cc01a2fa1c0a0dae9b5a7201cbaec98d4e33e593536d17",
                "sha256:1c71e74a0174a742b14e7ca30e28c69a3bf895e7f92aaac1cb5bd84f231565d6",
                "sha256:1dde2c60cd015afb04314e55b4270e763aa401099819e80ae41d79886d4ca47e",
                "sha256:1f45b7e96ecdfc36023e33d680af2f5033a418c9ef36efba03f324fc4d9b4f4c",
                "sha256:2057e34d7af62c8bae1f6bfae585eba9d64ba0c95a5462380e16d842118da7c9",
                "sha256:212090f37c65381933643a1a8b94d5d73a10027415a7c4baa3cae6549ad49ab2",
                "sha256:27d53e5b3cc409e643ef42cfffffd160bec28111aa60634c251e871d8e542416",
                "sha256:27d73b632648d392fd4003d7e19aedacd6ac1613f41abadef9ac5681b1da0a24",
                "sha256:28f21c16d624c3b2661c84a6bc68e0fa399fd352f858a092315fe40cd2e20b95",
                "sha256:2e1edba9bd3900f6434f563227ecb8dc4ebb2ca8e39106c0d48a1195a88a3415",
                "sha256:36dc03da451c2aef9a3ea521a453faa43474fc6c1d8b46706aee6c31a57d3552",
                "sha256:37a47d96224cadaa79cf64b10aad85604787fffb8913ec39bcad985f73588a55",
                "sha256:386d82efc745dd9676a4d372c57f8a0229482ad31d400024b6b5fad67bdb6496",
                "sha256:39139c1921cfebe4012149561cb3b8b46adad533e45fc306f8ba7ce5c112dac3",
                "sha256:40ca0f1294e7fdb16c386f532c13342d181084e986572c7bcf256cfe517d6529",
                "sha256:41af38280a9a633f30e284db648ae827327e8d2790e47dc1885780e4d08d35bf",
                "sha256:4704278136c6b86aef89adfe8878a72cfc20436d2a5c03bab141cd135a47c0a5",
                "sha256:48e4cf239875093790fa269d7a4f0cd532748d502488231512b3956d7f03295b",
                "sha256:4a0c807a70ea71b168ac0d358e26e97c4a0af06e6ee99e757a8e7d19ac18994a",
                "sha256:53190d6cf1a11cc7fa9f7f9f9c753c95ddad7d60eb4801cf5716b4f98216a82d",
                "sha256:54d9219992e4c849279297d4e3b076a01eca55a75d54e0d80d5c391f644ae7f3",
                "sha256:577043629a33ab932b484139a097cf26b19e64b833bde7a294f67077ddb4918e",
                "sha256:5b10a18f36add26752140ba48278198168c92d26c3b4d080079bc584fce778bf",
                "sha256:5b1b239b7b441f89edca8eeb75c334a4d47e1a4382c1c655f14802604e328a7f",
                "sha256:5f1b30c151af4b1f5b8cffff0537377fe4d544e53b4932933fb00714d6bf40d6",
                "sha256:5f95532fc075f5f416d1376ed5c5d2c67fbbc69d99abc80575a15ff3666b72c7",
                "sha256:612782329e9b9063f81365a26731efa4cf550afc8b0b2ae92d41df5c8fbc3acb",
                "sha256:64ebceb1012dbb2f9bb02a5ad51740f87666d627c6f302c4159c046fdb31a248",
                "sha256:65322a8fba16461eed85aa5ea10e062d72f31da2e49538c650f07675212ae1f1",
                "sha256:66de863f6fb5940b8eaa07ae2c5aa131bdff2f52aaa1d8ef960c44c164c00398",
                "sha256:682956726baaf73d8b5275289d1293f8fc2bc32433d0c211326b51c9e792ccc6",
                "sha256:6ad8cbbb653d41b3ee0079d02f65d811f8764ffdc138a7207bdd562d30299856",
                "sha256:6c46aa8d54a849aaf5faf69040976c059c325dbc1d927644904ff04f6f10fc55",
                "sha256:6db6795c4d1b596a862011949a6a6ea3824dfcff6cb4273f75a2f2ffdfffd4bb",
                "sha256:6f01b342ec64d0e47915c70f14596c2e06d126b92c3ea420b6cc0992c43a4312",
                "sha256:70f0646605177ebd4c3e658ba35a366fe9a33e67325cdd0b920c48ea768d8a82",
                "sha256:75280dd3ba402c565d0dfafd712f3c5ffd5b304ae488ecb09ee82732d5496bf6",
                "sha256:7df5518b2a92b0205e2bc52d954a74913e11263378db37265f220117092093eb",
                "sha256:841d93b90d71854378fc5ac6b52fb952428370f7672f20b12efcb93aa932b340",
                "sha256:84d1776b3c0bb4ecd5c2a6d37dc271f922752e80476aded3b6f2376bc5ab1ede",
                "sha256:8c9e18ff1a5ccf925ce800749d09a40ff7c20bcd47a7d53851880b5fedf5a591",
                "sha256:8cbe69dd5c4ee69935914b6052b09c70a387300c178b0b3ea1893f85010cabea",
                "sha256:92f9ef720dafe3b76a43f683f9455f5eb2d4dda8a595bc9cacf5741273facff5",
                "sha256:93fe7b56a44072828a49b15f74c0915ae5e301ec9caaedbe3c70c45df67389c6",
                "sha256:97110faa16598a488ddfe3022b5bd9b4db1d2ce1ee72db080876a80911feefad",
                "sha256:985ebdb2ede7f885ceea10d3f418847f31cfaad439d1c6fa9b6b7aa4606a1675",
                "sha256:9b646d2664342270d8cd4828a939675eaf62ad4c3df0633d0bd08d1df3715c2a",
                "sha256:9e2193eca5c588ca7565760f07d82bbc450dcab54294d8aa0b796ee8521f8485",
                "sha256:a1115967b13a1fe5388ede91caf296aa22e05a9f1b2fe4ab99f41bdf14af981a",
                "sha256:a15dde0bec401c7831782171d374f87f55600cdc5790611b947beea54d32dbf7",
                "sha256:a31e7c3cd447f29cce5a5a5270a0c5d355c8f7e55266346f1b71cbe61c35756e",
                "sha256:a68890ca4931eacc4149bcb5de8b2411c7cf8781d68373789cab48730fc50463",
                "sha256:aa713ac41c6f1e3fecca3a2608aeb35b1ba1feba7f0c52710ea1929609990c89",
                "sha256:b1629547bacb14fbd27f53f627b3adb7ec31e63c42b89d7c3ab66bb94d5d50b3",
                "sha256:b2bcaf9b72c36c4e55b2f279f8747a6ac5615a3486905b9188299fefaa5bcb09",
                "sha256:b5498add367e83d0f6bae32e9574cfeb2e3c95defb8dd446bf6b564171cdce7a",
                "sha256:b694a7569842869574320484c0463e75f94abe991e6a448616647fa18c1b78c8",
                "sha256:b8472d4239378f8a2e71a9f09f0ebc3b6eccf0a59b31ab91455c169b7784d41c",
                "sha256:bee699bee0f364af37729142abb0a0816f9785ba0bb968101dd9d8246da94301",
                "sha256:c267106b630a81d4f13e94ac206cedfcc0496be51c5158077466dafb5def80f0",
                "sha256:c2e4981f41cd1f0fa4632d04b3f2e31502ca85df0b588b22a9f20162611d6c61",
                "sha256:c5ba2e8c3d9ef1c1d745b4c9055283241c366ff8528494af4bf0224499a54712",
                "sha256:c6202fb9c2a1619bde05d742aa2abc2ccfa26ac9be895954172b588560b83c22",
                "sha256:c77ce22edfa612d3d0443fe600895431dc77ca1cfd9dcd3edaba48b28834fa90",
                "sha256:c8bf18398af539ba6550a8086d5b57db9580c36190a0644f1049463855b3aac7",
                "sha256:cfca724c38649c2b0efb56759d0f988e1b534f4148f90065578713400a053771",
                "sha256:da1af5315a070e6abfb2db8b616c1771479f35dca935acadd741cbde5b6ca7f5",
                "sha256:dc868967051010170eee023053d53255901e5f54dd0c34414c3914ab6504c179",
                "sha256:e2bb2341f5bc4ee42ee217d041f2f3af32b6d7031de60ea338274123914990f3",
                "sha256:e41d336e39e9d8e9d1d448a3ea86a2753fd97c83c7b2cc5abb0fc97f383d2108",
                "sha256:e7c05621e74e40c7ce66080e238ed7f9c23ea049ac7b3cb56360b5a34d407f15",
                "sha256:eba4646a81f88542568ad42c8b62819f476dbe786471f5dd8cd8b3f1d8d20df3",
                "sha256:ee677f27f1a464c851ea1dec5f7a4b3fe80b404895891adc442ac42fb9f7d178",
                "sha256:f5bf95f34aea88a745a3cd52b950a54152a85c246dba13d84abf192e12b941a0",
                "sha256:fdce51c6961ff19e6800b7ea706c7836a0eca932053b0c4a3fe19b16e556092d",
                "sha256:fe614fafdc09e3f58dfeb29534b63a17198a92e6b371a10818ace7044a8a94f0"
            ],
            "markers": "python_version >= '3.6'",
            "version": "==2022.9.11"
=======
                "sha256:003a2e1449d425afc817b5f0b3d4c4aa9072dd5f3dfbf6c7631b8dc7b13233de",
                "sha256:0385d66e73cdd4462f3cc42c76a6576ddcc12472c30e02a2ae82061bff132c32",
                "sha256:0394265391a86e2bbaa7606e59ac71bd9f1edf8665a59e42771a9c9adbf6fd4f",
                "sha256:03ff695518482b946a6d3d4ce9cbbd99a21320e20d94913080aa3841f880abcd",
                "sha256:079c182f99c89524069b9cd96f5410d6af437e9dca576a7d59599a574972707e",
                "sha256:091efcfdd4178a7e19a23776dc2b1fafb4f57f4d94daf340f98335817056f874",
                "sha256:0b664a4d33ffc6be10996606dfc25fd3248c24cc589c0b139feb4c158053565e",
                "sha256:14216ea15efc13f28d0ef1c463d86d93ca7158a79cd4aec0f9273f6d4c6bb047",
                "sha256:14a7ab070fa3aec288076eed6ed828587b805ef83d37c9bfccc1a4a7cfbd8111",
                "sha256:14c71437ffb89479c89cc7022a5ea2075a842b728f37205e47c824cc17b30a42",
                "sha256:18e503b1e515a10282b3f14f1b3d856194ecece4250e850fad230842ed31227f",
                "sha256:19a4da6f513045f5ba00e491215bd00122e5bd131847586522463e5a6b2bd65f",
                "sha256:1a901ce5cd42658ab8f8eade51b71a6d26ad4b68c7cfc86b87efc577dfa95602",
                "sha256:26df88c9636a0c3f3bd9189dd435850a0c49d0b7d6e932500db3f99a6dd604d1",
                "sha256:2dda4b096a6f630d6531728a45bd12c67ec3badf44342046dc77d4897277d4f2",
                "sha256:322bd5572bed36a5b39952d88e072738926759422498a96df138d93384934ff8",
                "sha256:360ffbc9357794ae41336b681dff1c0463193199dfb91fcad3ec385ea4972f46",
                "sha256:37e5a26e76c46f54b3baf56a6fdd56df9db89758694516413757b7d127d4c57b",
                "sha256:3d64e1a7e6d98a4cdc8b29cb8d8ed38f73f49e55fbaa737bdb5933db99b9de22",
                "sha256:3f3b4594d564ed0b2f54463a9f328cf6a5b2a32610a90cdff778d6e3e561d08b",
                "sha256:4146cb7ae6029fc83b5c905ec6d806b7e5568dc14297c423e66b86294bad6c39",
                "sha256:4318f69b79f9f7d84a7420e97d4bfe872dc767c72f891d4fea5fa721c74685f7",
                "sha256:4cdbfa6d2befeaee0c899f19222e9b20fc5abbafe5e9c43a46ef819aeb7b75e5",
                "sha256:50e764ffbd08b06aa8c4e86b8b568b6722c75d301b33b259099f237c46b2134e",
                "sha256:518272f25da93e02af4f1e94985f5042cec21557ef3591027d0716f2adda5d0a",
                "sha256:592b9e2e1862168e71d9e612bfdc22c451261967dbd46681f14e76dfba7105fd",
                "sha256:59a786a55d00439d8fae4caaf71581f2aaef7297d04ee60345c3594efef5648a",
                "sha256:59bac44b5a07b08a261537f652c26993af9b1bbe2a29624473968dd42fc29d56",
                "sha256:5d0dd8b06896423211ce18fba0c75dacc49182a1d6514c004b535be7163dca0f",
                "sha256:67a4c625361db04ae40ef7c49d3cbe2c1f5ff10b5a4491327ab20f19f2fb5d40",
                "sha256:6adfe300848d61a470ec7547adc97b0ccf86de86a99e6830f1d8c8d19ecaf6b3",
                "sha256:6b32b45433df1fad7fed738fe15200b6516da888e0bd1fdd6aa5e50cc16b76bc",
                "sha256:6c57d50d4d5eb0c862569ca3c840eba2a73412f31d9ecc46ef0d6b2e621a592b",
                "sha256:6d43bd402b27e0e7eae85c612725ba1ce7798f20f6fab4e8bc3de4f263294f03",
                "sha256:6e521d9db006c5e4a0f8acfef738399f72b704913d4e083516774eb51645ad7c",
                "sha256:6fe1dd1021e0f8f3f454ce2811f1b0b148f2d25bb38c712fec00316551e93650",
                "sha256:73b985c9fc09a7896846e26d7b6f4d1fd5a20437055f4ef985d44729f9f928d0",
                "sha256:7681c49da1a2d4b905b4f53d86c9ba4506e79fba50c4a664d9516056e0f7dfcc",
                "sha256:77c2879d3ba51e5ca6c2b47f2dcf3d04a976a623a8fc8236010a16c9e0b0a3c7",
                "sha256:7b0c5cc3d1744a67c3b433dce91e5ef7c527d612354c1f1e8576d9e86bc5c5e2",
                "sha256:7fcf7f94ccad19186820ac67e2ec7e09e0ac2dac39689f11cf71eac580503296",
                "sha256:83cc32a1a2fa5bac00f4abc0e6ce142e3c05d3a6d57e23bd0f187c59b4e1e43b",
                "sha256:8418ee2cb857b83881b8f981e4c636bc50a0587b12d98cb9b947408a3c484fe7",
                "sha256:86df2049b18745f3cd4b0f4c4ef672bfac4b80ca488e6ecfd2bbfe68d2423a2c",
                "sha256:880dbeb6bdde7d926b4d8e41410b16ffcd4cb3b4c6d926280fea46e2615c7a01",
                "sha256:8aba0d01e3dfd335f2cb107079b07fdddb4cd7fb2d8c8a1986f9cb8ce9246c24",
                "sha256:8dcbcc9e72a791f622a32d17ff5011326a18996647509cac0609a7fc43adc229",
                "sha256:944567bb08f52268d8600ee5bdf1798b2b62ea002cc692a39cec113244cbdd0d",
                "sha256:995e70bb8c91d1b99ed2aaf8ec44863e06ad1dfbb45d7df95f76ef583ec323a9",
                "sha256:99945ddb4f379bb9831c05e9f80f02f079ba361a0fb1fba1fc3b267639b6bb2e",
                "sha256:9a165a05979e212b2c2d56a9f40b69c811c98a788964e669eb322de0a3e420b4",
                "sha256:9bc8edc5f8ef0ebb46f3fa0d02bd825bbe9cc63d59e428ffb6981ff9672f6de1",
                "sha256:a1aec4ae549fd7b3f52ceaf67e133010e2fba1538bf4d5fc5cd162a5e058d5df",
                "sha256:a1c4d17879dd4c4432c08a1ca1ab379f12ab54af569e945b6fc1c4cf6a74ca45",
                "sha256:a2b39ee3b280e15824298b97cec3f7cbbe6539d8282cc8a6047a455b9a72c598",
                "sha256:a2effeaf50a6838f3dd4d3c5d265f06eabc748f476e8441892645ae3a697e273",
                "sha256:a59d0377e58d96a6f11636e97992f5b51b7e1e89eb66332d1c01b35adbabfe8a",
                "sha256:a926339356fe29595f8e37af71db37cd87ff764e15da8ad5129bbaff35bcc5a6",
                "sha256:a9eb9558e1d0f78e07082d8a70d5c4d631c8dd75575fae92105df9e19c736730",
                "sha256:ab07934725e6f25c6f87465976cc69aef1141e86987af49d8c839c3ffd367c72",
                "sha256:ad75173349ad79f9d21e0d0896b27dcb37bfd233b09047bc0b4d226699cf5c87",
                "sha256:b7b701dbc124558fd2b1b08005eeca6c9160e209108fbcbd00091fcfac641ac7",
                "sha256:b7bee775ff05c9d519195bd9e8aaaccfe3971db60f89f89751ee0f234e8aeac5",
                "sha256:b86548b8234b2be3985dbc0b385e35f5038f0f3e6251464b827b83ebf4ed90e5",
                "sha256:b9d68eb704b24bc4d441b24e4a12653acd07d2c39940548761e0985a08bc1fff",
                "sha256:c0b7cb9598795b01f9a3dd3f770ab540889259def28a3bf9b2fa24d52edecba3",
                "sha256:cab548d6d972e1de584161487b2ac1aa82edd8430d1bde69587ba61698ad1cfb",
                "sha256:ce331b076b2b013e7d7f07157f957974ef0b0881a808e8a4a4b3b5105aee5d04",
                "sha256:cfa4c956ff0a977c4823cb3b930b0a4e82543b060733628fec7ab3eb9b1abe37",
                "sha256:d23ac6b4bf9e32fcde5fcdb2e1fd5e7370d6693fcac51ee1d340f0e886f50d1f",
                "sha256:d2885ec6eea629c648ecc9bde0837ec6b92208b7f36381689937fe5d64a517e8",
                "sha256:d2a1371dc73e921f3c2e087c05359050f3525a9a34b476ebc8130e71bec55e97",
                "sha256:d3102ab9bf16bf541ca228012d45d88d2a567c9682a805ae2c145a79d3141fdd",
                "sha256:d5b003d248e6f292475cd24b04e5f72c48412231961a675edcb653c70730e79e",
                "sha256:d5edd3eb877c9fc2e385173d4a4e1d792bf692d79e25c1ca391802d36ecfaa01",
                "sha256:d7430f041755801b712ec804aaf3b094b9b5facbaa93a6339812a8e00d7bd53a",
                "sha256:d837ccf3bd2474feabee96cd71144e991472e400ed26582edc8ca88ce259899c",
                "sha256:dab81cc4d58026861445230cfba27f9825e9223557926e7ec22156a1a140d55c",
                "sha256:db45016364eec9ddbb5af93c8740c5c92eb7f5fc8848d1ae04205a40a1a2efc6",
                "sha256:df8fe00b60e4717662c7f80c810ba66dcc77309183c76b7754c0dff6f1d42054",
                "sha256:e6e6e61e9a38b6cc60ca3e19caabc90261f070f23352e66307b3d21a24a34aaf",
                "sha256:ee7045623a5ace70f3765e452528b4c1f2ce669ed31959c63f54de64fe2f6ff7",
                "sha256:f06cc1190f3db3192ab8949e28f2c627e1809487e2cfc435b6524c1ce6a2f391",
                "sha256:f07373b6e56a6f3a0df3d75b651a278ca7bd357a796078a26a958ea1ce0588fd",
                "sha256:f6e0321921d2fdc082ef90c1fd0870f129c2e691bfdc4937dcb5cd308aba95c4",
                "sha256:f6e167d1ccd41d27b7b6655bb7a2dcb1b1eb1e0d2d662043470bd3b4315d8b2b",
                "sha256:fcbd1edff1473d90dc5cf4b52d355cf1f47b74eb7c85ba6e45f45d0116b8edbd",
                "sha256:fe428822b7a8c486bcd90b334e9ab541ce6cc0d6106993d59f201853e5e14121"
            ],
            "markers": "python_version >= '3.6'",
            "version": "==2022.9.13"
>>>>>>> f77c36a4
        },
        "requests": {
            "hashes": [
                "sha256:7c5599b102feddaa661c826c56ab4fee28bfd17f5abca1ebbe3e7f19d7c97983",
                "sha256:8fefa2a1a1365bf5520aac41836fbee479da67864514bdb821f31ce07ce65349"
            ],
<<<<<<< HEAD
            "markers": "python_version >= '3.7' and python_version < '4.0'",
=======
            "markers": "python_version >= '3.7' and python_version < '4'",
>>>>>>> f77c36a4
            "version": "==2.28.1"
        },
        "requests-file": {
            "hashes": [
                "sha256:07d74208d3389d01c38ab89ef403af0cfec63957d53a0081d8eca738d0247d8e",
                "sha256:dfe5dae75c12481f68ba353183c53a65e6044c923e64c24b2209f6c7570ca953"
            ],
            "version": "==1.5.1"
        },
        "setuptools": {
            "hashes": [
<<<<<<< HEAD
                "sha256:2e24e0bec025f035a2e72cdd1961119f557d78ad331bb00ff82efb2ab8da8e82",
                "sha256:7732871f4f7fa58fb6bdcaeadb0161b2bd046c85905dbaa066bdcbcc81953b57"
            ],
            "markers": "python_version >= '3.7'",
            "version": "==65.3.0"
=======
                "sha256:512e5536220e38146176efb833d4a62aa726b7bbff82cfbc8ba9eaa3996e0b17",
                "sha256:f62ea9da9ed6289bfe868cd6845968a2c854d1427f8548d52cae02a42b4f0356"
            ],
            "markers": "python_version >= '3.7'",
            "version": "==65.5.0"
>>>>>>> f77c36a4
        },
        "six": {
            "hashes": [
                "sha256:1e61c37477a1626458e36f7b1d82aa5c9b094fa4802892072e49de9c60c4c926",
                "sha256:8abb2f1d86890a2dfb989f9a77cfcfd3e47c2a354b01111771326f8aa26e0254"
            ],
            "markers": "python_version >= '2.7' and python_version not in '3.0, 3.1, 3.2, 3.3'",
            "version": "==1.16.0"
        },
        "smart-open": {
            "hashes": [
                "sha256:71d14489da58b60ce12fc3ecb823facc59a8b23cd1b58edb97175640350d3a62",
                "sha256:75abf758717a92a8f53aa96953f0c245c8cedf8e1e4184903db3659b419d4c17"
            ],
            "markers": "python_version >= '3.6' and python_version < '4.0'",
            "version": "==5.2.1"
        },
        "spacy": {
            "hashes": [
<<<<<<< HEAD
                "sha256:0a93797b9fea6ec1ecf3b95d86b8228d364470afac7278b23c13fd4305ad4ec2",
                "sha256:23aaa7cac0233fd0e1057eb71b4ecf6a8e453d693a431ac416e099322edd4c1d",
                "sha256:256dc4f14922275f8576d255b3d36598a119f73241b12d53d3bc7e16ca50a717",
                "sha256:32e5d9512ae11716f032f5030f99e4b140e9e028ece5811db496b86d50c0f177",
                "sha256:361b057df89956b874da41fba0febe4491131a5954e293baffc4e54db95f985a",
                "sha256:420fdfe8882f4ca5aa7d730135af92f17baa7f6226e45097f48acf312d0b49bf",
                "sha256:46112e1a47c0656804a89f1dbdbc3e554694a682f24659d1651823f52e29a81b",
                "sha256:46ec87090ad138ba35e177c29657ad52aa600b25bdfe35d12ced113db1cca828",
                "sha256:509edc4cc55c463abf71c2f630b0dda4dedf06ea6ed8614334c081d87e54f96b",
                "sha256:55688aff12540475ae2010b4f0220ec0728c93d4d1a8f73d0b35fb363558c7ec",
                "sha256:59c5cf5d348a6c0e64a59ac5cfe6cd85d08e866337870c95d1ec6161d531e463",
                "sha256:60a3facb99c53ced0cb218865237764349f0cf4ecc559cc6bebe120f1d685c95",
                "sha256:9966bcad9063309ce6a41a1bcc488ad9fc786ad6c52cbcd98621ddfa41f283e3",
                "sha256:9b2d9d1a6795c49829747d7e011b0882be3e82c650552a93493f9b9fc3387892",
                "sha256:9d996f50910d243d356ea540ff609fee83c5ba036d4090fa87afeb51c65a280b",
                "sha256:b3da242a5805b3f9fd5a2ed6f7d84177d6b4f189597e00fb338c782b8520d6bc",
                "sha256:b4e38ee787ccd59849e76f7f9d21fc7dc25e855e194f2cc0b166c7e7bf34be40",
                "sha256:b9fe2b226b4c09fccf3d4f4e2f584020cadeb271972c951878208525df73d1bf",
                "sha256:c5c0183de17b3d8e59cff0bed4de7bdf6d341ae9263757212207a62bf9844177",
                "sha256:d78a71e9bffafe19c6d0f1de3e32bdb48f8e2ab4b5c6dc88dc0c83197f2ff5f0",
                "sha256:e982e3f8d915c6597a0eba7f44f7e7520960f9edf6a8dcf447759fbfc39a77f9",
                "sha256:eaee9ed8b130f2b324c42ce6cef44a5e5183013a67b26260053818331be6d212",
                "sha256:ec826d9c482c81ed37fa9fd95da9601ccdf8962bfef985e5523b228d6be24ff9",
                "sha256:f652cf821ab118a2d672d1b68951e740ea0cedcd6ee5d3d9fcdeb27ae188fbd5"
            ],
            "markers": "python_version >= '3.6'",
            "version": "==3.4.1"
=======
                "sha256:0286e243f748956e7336b6d59ac23319ef9c5ea0a5d772c2fd96ab77f889d09b",
                "sha256:1cefddd9cb8295c86410485cb4d783dae7cf3f860019402633cc93a2ee159759",
                "sha256:1dd805ac6af9e796ff46df3d5582a062e228637c57ab38e0e4c48c161604473b",
                "sha256:3216737a0e53382b13324f691eedbf5f86bd05b6f405af7049c467eda07d4c69",
                "sha256:3563df6793cc094202ef8b56ab60e2eaf9cc95a55b70c1e5da36c35b3efd4695",
                "sha256:38c6f77971c4f509ad40176484935cab30a64ea0599233253885e6412294ccd4",
                "sha256:3b8df4d67d6166b94568c3ec7ab9624dbd7d41aa96ceecf063e1e74a8e0e44ea",
                "sha256:469628cfd2760a15188fb9ca5419ebdef3f533ba2897486089d84c8173a76168",
                "sha256:61fd0e7e526494b5019e21fae352f3cee26d2fbeea8db9897325e05b0376f96b",
                "sha256:64c8d41f11c09b86140efed8a2e3e4d913b81ee8315bcab166f4409fbc461eed",
                "sha256:681aa6532baa62a0385dfcc58ac53017c2614cd63a6afafe9c881ef9994a1c58",
                "sha256:6aab72be4bd5df5f55dc87a8711df0e5e24bdaa4e4a5f321518fa6ff49d7cb61",
                "sha256:956afb7ced04a29faff826d479ed4eec6447906104c985ead883fa83f16920b9",
                "sha256:9623b97c880ad0a7a81b8b9b0b88e7d1fef974950c4e7bd56ea58d62accd86b3",
                "sha256:9ad2f094389669df481c5fa16961b1749ee7c14bdd07a60fe5ed49d8641b14cf",
                "sha256:9bd8bd225233aa8e28ca7dfe79d3a148f11a61164444bddc77f224f66f3e9003",
                "sha256:9dc21decf096726784a905ba3d4d366915b938e1b67bfd98e8d8f0201ddc207d",
                "sha256:a0a07345acce60c78cf5a8511764906e20a805985389376cb4ee80e8a7b62755",
                "sha256:a81f9d9cdb39a33125291bc753b54448c883ff1952ffb73a3a8a4ad6c1e51ef5",
                "sha256:b17355df0ca832a3e663a2c618a591fb4fa9bf0c0c252d64aacc11ddd71c3fc8",
                "sha256:b27c2c6ca7b1818667a334bb9efd78d39ce6920b2387812b81955b1a8cfbfbe9",
                "sha256:ca14c622f7c569a87f6e315a09bacc44753091e3ba6362ba525e88a330532b7e",
                "sha256:d334acfab6786cb0d9976e5761ffadd2359c508c068f1c2794f9aab86be9be9d",
                "sha256:d50f786114a45defd364adc79468964c5b07734b76e7ae8360426277bc6b8008",
                "sha256:dbf245a7573cd035c8d58e9017ed0aa0b10e5f70a4c711992905cc68fcd900be",
                "sha256:efec86dc4162b7ff0a08e539dce10c4454c317bfbf4d6ed7cceaea20cb3c8c62",
                "sha256:fb3b8ec1741d16c9ae2da3f4ad629c88569cb1219e9622812bb1d7fdb9ef003f",
                "sha256:ff4daa912df17d639315a3438813e84d51bf2527bbd0d6a56c9e3c9cbcfb0344"
            ],
            "markers": "python_version >= '3.6'",
            "version": "==3.4.2"
>>>>>>> f77c36a4
        },
        "spacy-legacy": {
            "hashes": [
                "sha256:16104595d8ab1b7267f817a449ad1f986eb1f2a2edf1050748f08739a479679a",
                "sha256:8526a54d178dee9b7f218d43e5c21362c59056c5da23380b319b56043e9211f3"
            ],
            "markers": "python_version >= '3.6'",
            "version": "==3.0.10"
        },
        "spacy-loggers": {
            "hashes": [
                "sha256:00f6fd554db9fd1fde6501b23e1f0e72f6eef14bb1e7fc15456d11d1d2de92ca",
                "sha256:f74386b390a023f9615dcb499b7b4ad63338236a8187f0ec4dfe265a9f665ee8"
            ],
            "markers": "python_version >= '3.6'",
            "version": "==1.0.3"
        },
        "srsly": {
            "hashes": [
<<<<<<< HEAD
                "sha256:1a90233d5ef978db5887d0d159fa5652bfecde353812c4b4e293791460db2211",
                "sha256:1ce17dcf2acd26f3add82d94a29d264bd72364071a29dccdd335d4c1826e4e98",
                "sha256:2702ab0858bb27cefe684cc01be5f28ca05d204dc60b52efd122434864a347bd",
                "sha256:30eb733770b69593ac31ff84df41455e45bb2e48bf44c1382bc40f10be3e8936",
                "sha256:372204bbb7089ecc99fa984f0ef6c06063dcf6ac1abf0d896605486a2cdf5779",
                "sha256:47e6ce2aed95aa2f55b9a967f34f82cf170ff2c0e126d3422ede106dbfe4922c",
                "sha256:4bb401bf8477b685d933670bcec6b430b8e8025cd68da1e6bacfd57f6d8191d5",
                "sha256:4efa441fc54d3f2300c6ce48f9e44ed9850f2627c0ebeaa320b206b470679e63",
                "sha256:5054c25a9b923d33f54e7bbab8c5be669db94b9bab87e348439bf85f3d644825",
                "sha256:708623d4e4503fee4cd9c727d471ab6918b664e177fbe413b0ddd2debb45437a",
                "sha256:74acd1e52235fa46a3ede5c34f33adf8bad4050bbf44ec04d76369c4aed9041e",
                "sha256:8235975d943587b4d17fc10e860b11d9248f58c0b74e95f911bd70b24542c630",
                "sha256:8abfca6b34c8a03608ca9c6e54e315c30d240cc3aae942a412c52742d15a089b",
                "sha256:930164882db523020c7660b12a7f3b0d9266781012004fa2e8ad6150412493e1",
                "sha256:964bdc3f8ff4a5e66ab2685e001b78f6ca2ce68fe4817842f4f342abad2fddbb",
                "sha256:a6d03f65c079e98fcd635f19c65c0ddb7b06f1069332fb87c74e36d7c3ca883d",
                "sha256:bd4f7e2b43187d4fc5095fb01fe7b7868a777eb12315ff1ac07e3243fd4493e8",
                "sha256:c85962bf1d6f52b9d5d2e727a4e3c558a6b00cecadea29141f122f6c83147cca",
                "sha256:c96963e1db238014525f924d5d5058ee9386e129c82f24cc63fead41902e1c06",
                "sha256:cb65e2d67980419072379abef1e5b1d3b11931082bc038b0295d35a56376c3d5",
                "sha256:d6733ddaf0b2db54f334a2e881f1112be0ff48f113c96bcd88d1aec1ff871ca8",
                "sha256:e0c6510716e5cb2abf11abcbe06338283b01690955342e78a76fcb9953b7e3ba",
                "sha256:e1866a1a5ea8c7bb213b0c3c7a7b97cd6d9a3ca26f2f59e441d47fa9720fb399",
                "sha256:e8a06581627b6712f19c60241b7c14c2bb29ce86ef04f791379a79f1b249a128"
            ],
            "markers": "python_version >= '3.6'",
            "version": "==2.4.4"
        },
        "thinc": {
            "hashes": [
                "sha256:0266d81f780414f17d7f958ee0681af05b780a944d68f294deb13cf7f2543263",
                "sha256:0896fa0daaecc5cf657a14f053e114862dbd69dba077697815896c3de3812d24",
                "sha256:2f98f1f117255d12026b3417fcd29c9ca05816ac7e824328995ca7bf63273a6c",
                "sha256:333e81f57ce5fbf38b9fa363eb04dcbeb38f619043716f6ea1d339cd707c8f30",
                "sha256:5630387dcec82a71a7b53091bec8107c02880448e809e1cfbbbfd233dfcd332a",
                "sha256:6a5fe36f246571cc88bf8edb16174f4c635488acbbbaf082ef45d25878e0b917",
                "sha256:6ecc0ff5305d4511d14c459fdf86ffa48eb512bd3c9afdb8c1009870901ebb6e",
                "sha256:76ed344151fa9dcf3e4195a2bba4c71a3caff3c9efaa78fe0d815db1ac869dda",
                "sha256:7abedc86d7380e517dba40a3c20313614828a8dc9d54c53de2438a329e7d1769",
                "sha256:7ff2fc01d3785a843ea74b311d376a5d931f25387731d1e1055c6f43fa25f930",
                "sha256:8d3e978bbb8a4606f423b7128c2058d4ce6a2343b02fbdef22ce9a53bd9df9d7",
                "sha256:9b90282984f3cbaac98e0367df1b1af9e4836231bc063dfad7242a9d0dd52bcd",
                "sha256:9ec354c2083af7fe35583ec3d5725e5ae174e0168f2f1491f43c60de8374b364",
                "sha256:a1c826e4c62be9091a931d25fce543fa009c9bff4b698e974312281d33308ba3",
                "sha256:a9352f65b7bc29b38473b81d619a0ae5de02b4b6a00ebc251e9362802f907bc9",
                "sha256:b1a672d1f6e5f57534fce4da80f33efb005ee7727420e078578eb2f61ee09be6",
                "sha256:b57883e9a9d68b88d5c3c96d6b3f07fb76d4c59a69c15379059ae5eebc63b68f",
                "sha256:c01548bb1f567a32dacfdf3a324806c00db1abde457a21fcb185b48a3839ada4",
                "sha256:cccb536fac787a24d500bb307f1b6eb44e2b27da50515f5e983ff9a6c516cc5a",
                "sha256:dd47234d3741bc453a1b39832b6e0791521e9b8131e824c81a63fe515ee6e3f9",
                "sha256:e70bcaf9e4374ced1bd8587a5d9b472e2b48c00914277c507789e8f194c39756",
                "sha256:f6489fea9e9520c17a670ac198094b430cfbbd42be4dd02cad92e24938c2d2dd",
                "sha256:f912660d2c10a215a7ba34485c9af3ebda52a581ae3b8ab23d10a4f6ab057af5"
            ],
            "markers": "python_version >= '3.6'",
            "version": "==8.1.1"
        },
        "tldextract": {
            "hashes": [
                "sha256:35a0260570e214d8d3cfeeb403992fe9e2b686925f63c9b03c5933408ac2aa5a",
                "sha256:fe15ac3205e5a25b61689369f98cb45c7778a8f2af113d7c11559ece5195f2d6"
            ],
            "markers": "python_version >= '3.7'",
            "version": "==3.3.1"
=======
                "sha256:04d0b4cd91e098cdac12d2c28e256b1181ba98bcd00e460b8e42dee3e8542804",
                "sha256:0f9abb7857f9363f1ac52123db94dfe1c4af8959a39d698eff791d17e45e00b6",
                "sha256:1434759effec2ee266a24acd9b53793a81cac01fc1e6321c623195eda1b9c7df",
                "sha256:1a41e5b10902c885cabe326ba86d549d7011e38534c45bed158ecb8abd4b44ce",
                "sha256:1c4291ee125796fb05e778e9ca8f9a829e8c314b757826f2e1d533e424a93531",
                "sha256:2d3b0d32be2267fb489da172d71399ac59f763189b47dbe68eedb0817afaa6dc",
                "sha256:5e7b0cd9853b0d9e00ad23d26199c1e44d8fd74096cbbbabc92447a915bcfd78",
                "sha256:6d83bea1f774b54d9313a374a95f11a776d37bcedcda93c526bf7f1cb5f26428",
                "sha256:764906e9f4c2ac5f748c49d95c8bf79648404ebc548864f9cb1fa0707942d830",
                "sha256:874010587a807264963de9a1c91668c43cee9ed2f683f5406bdf5a34dfe12cca",
                "sha256:8c26c5c0e07ea7bb7b8b8735e1b2261fea308c2c883b99211d11747162c6d897",
                "sha256:8f258ee69aefb053258ac2e4f4b9d597e622b79f78874534430e864cef0be199",
                "sha256:8fed31ef8acbb5fead2152824ef39e12d749fcd254968689ba5991dd257b63b4",
                "sha256:90359cc3c5601afd45ec12c52bde1cf1ccbe0dc7d4244fd1f8d0c9e100c71707",
                "sha256:95afe9625badaf5ce326e37b21362423d7e8578a5ec9c85b15c3fca93205a883",
                "sha256:9a95c682de8c6e6145199f10a7c597647ff7d398fb28874f845ba7d34a86a033",
                "sha256:a2075124d4872e754af966e76f3258cd526eeac84f0995ee8cd561fd4cf1b68e",
                "sha256:a49c089541a9a0a27ccb841a596350b7ee1d6adfc7ebd28eddedfd34dc9f12c5",
                "sha256:ace951c3088204bd66f30326f93ab6e615ce1562a461a8a464759d99fa9c2a02",
                "sha256:afa4e1fe143275339d1c4a74e46d4c75168eed8b200f44f2ea023d45ff089a2f",
                "sha256:b5a96f0ae15b651fa3fd87421bd93e61c6dc46c0831cbe275c9b790d253126b5",
                "sha256:c842258967baa527cea9367986e42b8143a1a890e7d4a18d25a36edc3c7a33c7",
                "sha256:cae5d48a0bda55a3728f49976ea0b652f508dbc5ac3e849f41b64a5753ec7f0a",
                "sha256:db6bc02bd1e3372a3636e47b22098107c9df2cf12d220321b51c586ba17904b3",
                "sha256:e0043eff95be45acb5ce09cebb80ebdb9f2b6856aa3a15979e6fe3cc9a486753",
                "sha256:f48d40c3b3d20e38410e7a95fa5b4050c035f467b0793aaf67188b1edad37fe3",
                "sha256:f74c64934423bcc2d3508cf3a079c7034e5cde988255dc57c7a09794c78f0610",
                "sha256:facab907801fbcb0e54b3532e04bc6a0709184d68004ef3a129e8c7e3ca63d82"
            ],
            "markers": "python_version >= '3.6'",
            "version": "==2.4.5"
        },
        "thinc": {
            "hashes": [
                "sha256:076d68f6c27862b66e15af3622651c58f66b3d3b1c69beadbf1c13da294f05cc",
                "sha256:07a4cf13c6f0259f32c9d023e2d32d0f5e0aa12ce0422792dbadd24fa1e0379e",
                "sha256:16be051c6f71d967fe87c3bda3a760699539cf75fee6b32527ea38feb3002e56",
                "sha256:1dc59ab558c85f901ac8299eb8ff1be14404b4d47e5ed3f94f897e25496e4f80",
                "sha256:25fcf9b53317f3addca048f1295d4708a95c526821295fe42398e23520514373",
                "sha256:345d15eb45743b305a35dd1dc77d282248e55e45a0a84c38d2dfc9fad6130125",
                "sha256:3ad722c4b1351a712bf8759307ea1213f236aee4a170b2ff31f7908f31b34261",
                "sha256:404af2a714d6e688d27f7816042bca85766cbc57808aa9afb3309ad786000726",
                "sha256:4d3e4de33d2d0eae7c1455c60c680e453b0204c29e3d2d548d7a9e7fe08ccfbd",
                "sha256:4d66eeacc29769bf4238a0666f05e38d75dce60ab609eea5089975e6d8b82721",
                "sha256:5d0144cccb3fb08b15bba73a97f83c0f311a388417fb89d5bb4451abe559b0a2",
                "sha256:5dc6629e4770a13dec34eda3c4d89302f1b5c91ac4663cd53f876a4e761fcc00",
                "sha256:61dfa235c891c1fa24f9607cd0cad264806adeb70d267162c6e5d91fb9f78640",
                "sha256:6793340b5ada30f11d9beaa6001ade6d80cf3a7877d701ec1710552145dabb33",
                "sha256:6bb376234c44f173445651c9bf397d05622e31c09a98f81cee98f5908d674380",
                "sha256:73538c0e596d1f281678354f6508d4af5fad3ae0743b069a96628f2a96085fa5",
                "sha256:7acccd5fb2fcd6caab1f3ad9d3f6acd1c6194a638dceccb5a33bd6f1875221ab",
                "sha256:8af5639de41a08d358fac073ac116faefe75289d9bed5c1fbf6c7a54724529ea",
                "sha256:91a8ef8dd565b6aa9b3161b97eece079993109be156f4e8501c8bd36e02b6f3f",
                "sha256:a683f5280601f2fa1625e738e2b6ce481d17b07350823164f5863aab6b8b8a5d",
                "sha256:ad96acada56e4a0509b834c2e0950a5066727ddfc8d2201b83f7bca8751886aa",
                "sha256:b62a4247cce4c3a07014b9386b9045dbc15a83aa46102a7fcd5d8eec21fa463a",
                "sha256:b7c1b8417e6bebcebe0bbded816b7b6587a1e239539109897e15cf8463dbed10",
                "sha256:ced446d2af306a29b0c9ba8940a6631e2e9ef287f9643f4a1d539d69e9fc7266",
                "sha256:d202e79e3d785a2931d580d3dafaa6ca357c5656c82341121731a3491a1c8887",
                "sha256:ea5e6502565fe72f9a975f6fe5d1be9d19914d2a3abb3158da08b4adffaa97c6",
                "sha256:ee28aa9773cb69d6c95d0c58b3fa9997c88840ad1eb877576f407a5b3b0f93c0",
                "sha256:fa07750e65cc7d3bd922bf2046a10ef28cf22497990da13c3ca154b25449b758"
            ],
            "markers": "python_version >= '3.6'",
            "version": "==8.1.5"
        },
        "tldextract": {
            "hashes": [
                "sha256:47aa4d8f1a4da79a44529c9a2ddc518663b25d371b805194ec5ce2a5f615ccd2",
                "sha256:78aef13ac1459d519b457a03f1f74c1bf1c2808122a6bcc0e6840f81ba55ad73"
            ],
            "markers": "python_version >= '3.7'",
            "version": "==3.4.0"
>>>>>>> f77c36a4
        },
        "tqdm": {
            "hashes": [
                "sha256:5f4f682a004951c1b450bc753c710e9280c5746ce6ffedee253ddbcbf54cf1e4",
                "sha256:6fee160d6ffcd1b1c68c65f14c829c22832bc401726335ce92c52d395944a6a1"
            ],
            "markers": "python_version >= '2.7' and python_version not in '3.0, 3.1, 3.2, 3.3'",
            "version": "==4.64.1"
        },
        "typer": {
            "hashes": [
                "sha256:023bae00d1baf358a6cc7cea45851639360bb716de687b42b0a4641cd99173f1",
                "sha256:b8261c6c0152dd73478b5ba96ba677e5d6948c715c310f7c91079f311f62ec03"
            ],
            "markers": "python_version >= '3.6'",
            "version": "==0.4.2"
        },
        "typing-extensions": {
            "hashes": [
<<<<<<< HEAD
                "sha256:25642c956049920a5aa49edcdd6ab1e06d7e5d467fc00e0506c44ac86fbfca02",
                "sha256:e6d2677a32f47fc7eb2795db1dd15c1f34eff616bcaf2cfb5e997f854fa1c4a6"
            ],
            "index": "pypi",
            "version": "==4.3.0"
=======
                "sha256:1511434bb92bf8dd198c12b1cc812e800d4181cfcb867674e0f8279cc93087aa",
                "sha256:16fa4864408f655d35ec496218b85f79b3437c829e93320c7c9215ccfd92489e"
            ],
            "index": "pypi",
            "version": "==4.4.0"
>>>>>>> f77c36a4
        },
        "urllib3": {
            "hashes": [
                "sha256:3fa96cf423e6987997fc326ae8df396db2a8b7c667747d47ddd8ecba91f4a74e",
                "sha256:b930dd878d5a8afb066a637fbb35144fe7901e3b209d1cd4f524bd0e9deee997"
            ],
<<<<<<< HEAD
            "markers": "python_version >= '2.7' and python_version not in '3.0, 3.1, 3.2, 3.3, 3.4, 3.5' and python_version < '4.0'",
=======
            "markers": "python_version >= '2.7' and python_version not in '3.0, 3.1, 3.2, 3.3, 3.4, 3.5' and python_version < '4'",
>>>>>>> f77c36a4
            "version": "==1.26.12"
        },
        "wasabi": {
            "hashes": [
                "sha256:c8e372781be19272942382b14d99314d175518d7822057cb7a97010c4259d249",
                "sha256:fe862cc24034fbc9f04717cd312ab884f71f51a8ecabebc3449b751c2a649d83"
            ],
            "version": "==0.10.1"
        },
        "werkzeug": {
            "hashes": [
                "sha256:7ea2d48322cc7c0f8b3a215ed73eabd7b5d75d0b50e31ab006286ccff9e00b8f",
                "sha256:f979ab81f58d7318e064e99c4506445d60135ac5cd2e177a2de0089bfd4c9bd5"
            ],
            "markers": "python_version >= '3.7'",
            "version": "==2.2.2"
        },
        "zipp": {
            "hashes": [
<<<<<<< HEAD
                "sha256:05b45f1ee8f807d0cc928485ca40a07cb491cf092ff587c0df9cb1fd154848d2",
                "sha256:47c40d7fe183a6f21403a199b3e4192cca5774656965b0a4988ad2f8feb5f009"
            ],
            "markers": "python_version >= '3.7'",
            "version": "==3.8.1"
=======
                "sha256:3a7af91c3db40ec72dd9d154ae18e008c69efe8ca88dde4f9a731bb82fe2f9eb",
                "sha256:972cfa31bc2fedd3fa838a51e9bc7e64b7fb725a8c00e7431554311f180e9980"
            ],
            "markers": "python_version >= '3.7'",
            "version": "==3.9.0"
>>>>>>> f77c36a4
        }
    },
    "develop": {
        "attrs": {
            "hashes": [
                "sha256:29adc2665447e5191d0e7c568fde78b21f9672d344281d0c6e1ab085429b22b6",
                "sha256:86efa402f67bf2df34f51a335487cf46b1ec130d02b8d39fd248abfd30da551c"
            ],
            "markers": "python_version >= '3.5'",
            "version": "==22.1.0"
        },
        "flake8": {
            "hashes": [
                "sha256:6fbe320aad8d6b95cec8b8e47bc933004678dc63095be98528b7bdd2a9f510db",
                "sha256:7a1cf6b73744f5806ab95e526f6f0d8c01c66d7bbe349562d22dfca20610b248"
            ],
            "index": "pypi",
            "version": "==5.0.4"
        },
        "flake8-docstrings": {
            "hashes": [
                "sha256:99cac583d6c7e32dd28bbfbef120a7c0d1b6dde4adb5a9fd441c4227a6534bde",
                "sha256:9fe7c6a306064af8e62a055c2f61e9eb1da55f84bb39caef2b84ce53708ac34b"
            ],
            "index": "pypi",
            "version": "==1.6.0"
        },
        "iniconfig": {
            "hashes": [
                "sha256:011e24c64b7f47f6ebd835bb12a743f2fbe9a26d4cecaa7f53bc4f35ee9da8b3",
                "sha256:bc3af051d7d14b2ee5ef9969666def0cd1a000e121eaea580d4a313df4b37f32"
            ],
            "version": "==1.1.1"
        },
        "mccabe": {
            "hashes": [
                "sha256:348e0240c33b60bbdf4e523192ef919f28cb2c3d7d5c7794f74009290f236325",
                "sha256:6c2d30ab6be0e4a46919781807b4f0d834ebdd6c6e3dca0bda5a15f863427b6e"
            ],
            "markers": "python_version >= '3.6'",
            "version": "==0.7.0"
        },
        "packaging": {
            "hashes": [
                "sha256:dd47c42927d89ab911e606518907cc2d3a1f38bbd026385970643f9c5b8ecfeb",
                "sha256:ef103e05f519cdc783ae24ea4e2e0f508a9c99b2d4969652eed6a2e1ea5bd522"
            ],
            "markers": "python_version >= '3.6'",
            "version": "==21.3"
        },
        "pep8-naming": {
            "hashes": [
                "sha256:59e29e55c478db69cffbe14ab24b5bd2cd615c0413edf790d47d3fb7ba9a4e23",
                "sha256:93eef62f525fd12a6f8c98f4dcc17fa70baae2f37fa1f73bec00e3e44392fa48"
            ],
            "index": "pypi",
            "version": "==0.13.2"
        },
        "pluggy": {
            "hashes": [
                "sha256:4224373bacce55f955a878bf9cfa763c1e360858e330072059e10bad68531159",
                "sha256:74134bbf457f031a36d68416e1509f34bd5ccc019f0bcc952c7b909d06b37bd3"
            ],
            "markers": "python_version >= '3.6'",
            "version": "==1.0.0"
        },
        "py": {
            "hashes": [
                "sha256:51c75c4126074b472f746a24399ad32f6053d1b34b68d2fa41e558e6f4a98719",
                "sha256:607c53218732647dff4acdfcd50cb62615cedf612e72d1724fb1a0cc6405b378"
            ],
            "markers": "python_version >= '2.7' and python_version not in '3.0, 3.1, 3.2, 3.3, 3.4'",
            "version": "==1.11.0"
        },
        "pycodestyle": {
            "hashes": [
                "sha256:2c9607871d58c76354b697b42f5d57e1ada7d261c261efac224b664affdc5785",
                "sha256:d1735fc58b418fd7c5f658d28d943854f8a849b01a5d0a1e6f3f3fdd0166804b"
            ],
            "markers": "python_version >= '3.6'",
            "version": "==2.9.1"
        },
        "pydocstyle": {
            "hashes": [
                "sha256:1d41b7c459ba0ee6c345f2eb9ae827cab14a7533a88c5c6f7e94923f72df92dc",
                "sha256:6987826d6775056839940041beef5c08cc7e3d71d63149b48e36727f70144dc4"
            ],
            "markers": "python_version >= '3.6'",
            "version": "==6.1.1"
        },
        "pyflakes": {
            "hashes": [
                "sha256:4579f67d887f804e67edb544428f264b7b24f435b263c4614f384135cea553d2",
                "sha256:491feb020dca48ccc562a8c0cbe8df07ee13078df59813b83959cbdada312ea3"
            ],
            "markers": "python_version >= '3.6'",
            "version": "==2.5.0"
        },
        "pyparsing": {
            "hashes": [
                "sha256:2b020ecf7d21b687f219b71ecad3631f644a47f01403fa1d1036b0c6416d70fb",
                "sha256:5026bae9a10eeaefb61dab2f09052b9f4307d44aee4eda64b309723d8d206bbc"
            ],
            "markers": "python_full_version >= '3.6.8'",
            "version": "==3.0.9"
        },
        "pytest": {
            "hashes": [
                "sha256:1377bda3466d70b55e3f5cecfa55bb7cfcf219c7964629b967c37cf0bda818b7",
                "sha256:4f365fec2dff9c1162f834d9f18af1ba13062db0c708bf7b946f8a5c76180c39"
            ],
            "index": "pypi",
            "version": "==7.1.3"
        },
        "snowballstemmer": {
            "hashes": [
                "sha256:09b16deb8547d3412ad7b590689584cd0fe25ec8db3be37788be3810cbf19cb1",
                "sha256:c8e1716e83cc398ae16824e5572ae04e0d9fc2c6b985fb0f900f5f0c96ecba1a"
            ],
            "version": "==2.2.0"
        },
        "tomli": {
            "hashes": [
                "sha256:939de3e7a6161af0c887ef91b7d41a53e7c5a1ca976325f429cb46ea9bc30ecc",
                "sha256:de526c12914f0c550d15924c62d72abc48d6fe7364aa87328337a31007fe8a4f"
            ],
            "markers": "python_version >= '3.7'",
            "version": "==2.0.1"
        }
    }
}<|MERGE_RESOLUTION|>--- conflicted
+++ resolved
@@ -16,34 +16,6 @@
     "default": {
         "blis": {
             "hashes": [
-<<<<<<< HEAD
-                "sha256:0b6ce2e94824065d6fea99485b687717af4cc31ec9281bf4b02fd99172fe1db9",
-                "sha256:44b92afe95801a370e3ce147aefb608ef0167b5e82b2f629aee723581adbdf44",
-                "sha256:4802e0000b3d22e4f6c1d15aa31348337a26d26ff0ac832d6be367699cb6c49f",
-                "sha256:49b326230e879f8a490349859e7732f41e97f9702f54a25948fcc49c133a2677",
-                "sha256:4b322ff0bb3bcd6cd03d9f9a7033885c12d6b3a6c959c7547e77f45d3277534e",
-                "sha256:4be4d983fc1501eefa67363a3c69e98a7fc29fcddc457b283850e34223f7070e",
-                "sha256:693ad3dbb61c09a898f2590f58ab1c3132f281fc80dd5c36c19b87c1d1e6ba00",
-                "sha256:6c855db2f917bc7ff45499ce4fc7bb95298134534912580758db19dcb5bb2d20",
-                "sha256:7ceac466801f9d97ecb34e10dded8c24cf5e0927ea7e834da1cc9d2ed3fc366f",
-                "sha256:84c98ab9cf4df12936794ff13bb145cb8c825cbaa9a284e3767f0fe2d7d6ae9c",
-                "sha256:9ee43fc0e675b1466f6d8c27ea98b9acdace2d5828ba6744a0f65ef29e0b9ebe",
-                "sha256:bf216ecab3986e2736f0f0b2cd9bf1717c56ca821b0fc361ba7f1d065fa2458e",
-                "sha256:c4453bf5d2dde2d226c5ab2f0cf22d22fc04979d75e4542af0d0acf25b253f50",
-                "sha256:c509241073b3b6c16c7aa2e2acd6dd45f4427c6b4fde7615b2d016a6ace1ed87",
-                "sha256:c56e816a81ab03c1c1ea61b7f7d0b7a030172ff0b176cf03561b8d6d58c44387",
-                "sha256:ceab0b6ab1c254d0bf4a3951adb0ad7e1c92b90475fe1fbabe81db029aef5bfd",
-                "sha256:db2c29b24023e82f230aa0d45df6acdd2d5ce620c50405ac661c642dbdbedb8a",
-                "sha256:dbc4655175e59b20e458be40c3794dfa723c1eac8115ff5fc49cfd240c8efe29",
-                "sha256:dc946bb41205c45c2e195d5cd75876c5808cb3ac42eaaf9041dc3255a3da7ca7",
-                "sha256:e7f0c3aecb5162b8b19d0d6fe2dd33a002710252607ca55f1ff67d15d4ce6d4e",
-                "sha256:eb3004d70eeadc3959415a864dc6b577a735c4b9961266c596145ebae789544c",
-                "sha256:efab5d43eb6ca57ebdb17f32ab7359c7380c274a6b2730b7a3596eeaa0314a7a",
-                "sha256:f4cdcac31b7c58f9ecb82165c72d053740c58a73e5be637034271be758b29326",
-                "sha256:f64f96c552dd866d65c6414cab815d248d57630330f16d1244142a4339640d3f"
-            ],
-            "version": "==0.9.1"
-=======
                 "sha256:179037cb5e6744c2e93b6b5facc6e4a0073776d514933c3db1e1f064a3253425",
                 "sha256:29ef4c25007785a90ffc2f0ab3d3bd3b75cd2d7856a9a482b7d0dac8d511a09d",
                 "sha256:3dbb44311029263a6f65ed55a35f970aeb1d20b18bfac4c025de5aadf7889a8c",
@@ -74,7 +46,6 @@
                 "sha256:f7b6315d7b1ac5546bc0350f5f8d7cc064438d23db19a5c21aaa6ae7d93c1ab5"
             ],
             "version": "==0.7.9"
->>>>>>> f77c36a4
         },
         "catalogue": {
             "hashes": [
@@ -86,19 +57,11 @@
         },
         "certifi": {
             "hashes": [
-<<<<<<< HEAD
-                "sha256:43dadad18a7f168740e66944e4fa82c6611848ff9056ad910f8f7a3e46ab89e0",
-                "sha256:cffdcd380919da6137f76633531a5817e3a9f268575c128249fb637e4f9e73fb"
-            ],
-            "markers": "python_version >= '3.6'",
-            "version": "==2022.6.15.1"
-=======
                 "sha256:0d9c601124e5a6ba9712dbc60d9c53c21e34f5f641fe83002317394311bdce14",
                 "sha256:90c1a32f1d68f940488354e36370f6cca89f0f106db09518524c88d6ed83f382"
             ],
             "markers": "python_version >= '3.6'",
             "version": "==2022.9.24"
->>>>>>> f77c36a4
         },
         "charset-normalizer": {
             "hashes": [
@@ -118,13 +81,6 @@
         },
         "confection": {
             "hashes": [
-<<<<<<< HEAD
-                "sha256:5ff894a2bddd418881381612b2581e25edba22d921fa2fa66dc9b5082acf8ad3",
-                "sha256:e4b43ee84af1c2088726d7b91d4b6b958a6d6d5cc374108742a6db585b93ee44"
-            ],
-            "markers": "python_version >= '3.6'",
-            "version": "==0.0.1"
-=======
                 "sha256:4fec47190057c43c9acbecb8b1b87a9bf31c469caa0d6888a5b9384432fdba5a",
                 "sha256:51af839c1240430421da2b248541ebc95f9d0ee385bcafa768b8acdbd2b0111d"
             ],
@@ -205,7 +161,6 @@
             ],
             "markers": "python_version >= '3.7'",
             "version": "==1.0.5"
->>>>>>> f77c36a4
         },
         "cycler": {
             "hashes": [
@@ -217,34 +172,6 @@
         },
         "cymem": {
             "hashes": [
-<<<<<<< HEAD
-                "sha256:04676d696596b0db3f3c5a3936bab12fb6f24278921a6622bb185e61765b2b4d",
-                "sha256:169725b5816959d34de2545b33fee6a8021a6e08818794a426c5a4f981f17e5e",
-                "sha256:228bd261a85d92d870ed358f263ee028ac026302304f2186827377a3895c5819",
-                "sha256:2aa3fa467d906cd2c27fa0a2e2952dd7925f5fcc7973fab6d815ef6acb25aad8",
-                "sha256:38b51ac23f914d85b197dbd0fb2d3e2de9bf6112b9b30f16b45dbb6c9b4e509d",
-                "sha256:4749f220e4c06ec44eb10de13794ff0508cdc4f8eff656cf49cab2cdb3122c0c",
-                "sha256:492084aef23ac2ff3da3729e9d36340bc91a96c2dc8c3a82a1926e384ab52412",
-                "sha256:4f87fe087f2ae36c3e20e2b1a29d7f76a28c035372d0a97655f26223d975235a",
-                "sha256:5d631239bfb07293ee444b269656308da952b6b003b12332ccb1c624dbfcda4b",
-                "sha256:6b0d1a6b0a1296f31fa9e4b7ae5ea49394084ecc883b1ae6fec4844403c43468",
-                "sha256:700540b68e96a7056d0691d467df2bbaaf0934a3e6fe2383669998cbee19580a",
-                "sha256:971cf0a8437dfb4185c3049c086e463612fe849efadc0f5cc153fc81c501da7d",
-                "sha256:a261f51796a2705f3900ed22b8442519a0f230f50a816fb5bd89cb9b027dc5ac",
-                "sha256:a93fba62fe79dbf6fc4d5b6d804a6e114b44af3ff3d40a28833ee39f21bd336b",
-                "sha256:af3c01e6b20f9e6c07c7d7cdb7f710e49889d3906c9a3e039546ee6636a34b9a",
-                "sha256:b8e1c18bb00800425576710468299153caad20c64ddb6819d40a6a34e21ee21c",
-                "sha256:c59293b232b53ebb47427f16cf648e937022f489cff36c11d1d8a1f0075b6609",
-                "sha256:c59ca1072769cb6c3eade59de9e080ff2cecde0122f7e0ca0dc9ef2ed9240f0e",
-                "sha256:cd818356b635d8ae546e152a6f2b95f00e959d128a16155c275b0c202cd6312b",
-                "sha256:d4dc378fb9dda3b0529361fe32cfe1a6de0fc16bb40c710aaec8d217534928d2",
-                "sha256:d7a59cef8f2fa25d12e2c30138f8623acbd43ad2715e730a709e49c5eef8e1b0",
-                "sha256:dd52d8a81881804625df88453611175ab7e0099b34f52204da1f6940cf2e83c9",
-                "sha256:ea535f74ab6024e7416f93de564e5c81fb7c0964b96280de66f60aeb05f0cf53",
-                "sha256:ee73a48c5a7e0f2acf6830ddc958ffafd7a614cfb79d14017a459bc7a7145ecd"
-            ],
-            "version": "==2.0.6"
-=======
                 "sha256:011039e12d3144ac1bf3a6b38f5722b817f0d6487c8184e88c891b360b69f533",
                 "sha256:0ac45088abffbae9b7db2c597f098de51b7e3c1023cb314e55c0f7f08440cf66",
                 "sha256:10178e402bb512b2686b8c2f41f930111e597237ca8f85cb583ea93822ef798d",
@@ -275,7 +202,6 @@
                 "sha256:f165d7bce55d6730930e29d8294569788aa127f1be8d1642d9550ed96223cb37"
             ],
             "version": "==2.0.7"
->>>>>>> f77c36a4
         },
         "filelock": {
             "hashes": [
@@ -295,19 +221,11 @@
         },
         "fonttools": {
             "hashes": [
-<<<<<<< HEAD
-                "sha256:4606e1a88ee1f6699d182fea9511bd9a8a915d913eab4584e5226da1180fcce7",
-                "sha256:fff6b752e326c15756c819fe2fe7ceab69f96a1dbcfe8911d0941cdb49905007"
-            ],
-            "markers": "python_version >= '3.7'",
-            "version": "==4.37.1"
-=======
                 "sha256:2bb244009f9bf3fa100fc3ead6aeb99febe5985fa20afbfbaa2f8946c2fbdaf1",
                 "sha256:820466f43c8be8c3009aef8b87e785014133508f0de64ec469e4efb643ae54fb"
             ],
             "markers": "python_version >= '3.7'",
             "version": "==4.38.0"
->>>>>>> f77c36a4
         },
         "idna": {
             "hashes": [
@@ -322,21 +240,8 @@
                 "sha256:da31db32b304314d044d3c12c79bd59e307889b287ad12ff387b3500835fc2ab",
                 "sha256:ddb0e35065e8938f867ed4928d0ae5bf2a53b7773871bfe6bcc7e4fcdc7dea43"
             ],
-<<<<<<< HEAD
-            "markers": "python_version >= '3.5'",
-            "version": "==3.3"
-=======
             "markers": "python_version < '3.10'",
             "version": "==5.0.0"
->>>>>>> f77c36a4
-        },
-        "importlib-metadata": {
-            "hashes": [
-                "sha256:637245b8bab2b6502fcbc752cc4b7a6f6243bb02b31c5c26156ad103d3d45670",
-                "sha256:7401a975809ea1fdc658c3aa4f78cc2195a0e019c5cbc4c06122884e9ae80c23"
-            ],
-            "markers": "python_version < '3.10'",
-            "version": "==4.12.0"
         },
         "itsdangerous": {
             "hashes": [
@@ -484,111 +389,6 @@
         },
         "matplotlib": {
             "hashes": [
-<<<<<<< HEAD
-                "sha256:0bcdfcb0f976e1bac6721d7d457c17be23cf7501f977b6a38f9d38a3762841f7",
-                "sha256:1e64ac9be9da6bfff0a732e62116484b93b02a0b4d4b19934fb4f8e7ad26ad6a",
-                "sha256:22227c976ad4dc8c5a5057540421f0d8708c6560744ad2ad638d48e2984e1dbc",
-                "sha256:2886cc009f40e2984c083687251821f305d811d38e3df8ded414265e4583f0c5",
-                "sha256:2e6d184ebe291b9e8f7e78bbab7987d269c38ea3e062eace1fe7d898042ef804",
-                "sha256:3211ba82b9f1518d346f6309df137b50c3dc4421b4ed4815d1d7eadc617f45a1",
-                "sha256:339cac48b80ddbc8bfd05daae0a3a73414651a8596904c2a881cfd1edb65f26c",
-                "sha256:35a8ad4dddebd51f94c5d24bec689ec0ec66173bf614374a1244c6241c1595e0",
-                "sha256:3b4fa56159dc3c7f9250df88f653f085068bcd32dcd38e479bba58909254af7f",
-                "sha256:43e9d3fa077bf0cc95ded13d331d2156f9973dce17c6f0c8b49ccd57af94dbd9",
-                "sha256:57f1b4e69f438a99bb64d7f2c340db1b096b41ebaa515cf61ea72624279220ce",
-                "sha256:5c096363b206a3caf43773abebdbb5a23ea13faef71d701b21a9c27fdcef72f4",
-                "sha256:6bb93a0492d68461bd458eba878f52fdc8ac7bdb6c4acdfe43dba684787838c2",
-                "sha256:6ea6aef5c4338e58d8d376068e28f80a24f54e69f09479d1c90b7172bad9f25b",
-                "sha256:6fe807e8a22620b4cd95cfbc795ba310dc80151d43b037257250faf0bfcd82bc",
-                "sha256:73dd93dc35c85dece610cca8358003bf0760d7986f70b223e2306b4ea6d1406b",
-                "sha256:839d47b8ead7ad9669aaacdbc03f29656dc21f0d41a6fea2d473d856c39c8b1c",
-                "sha256:874df7505ba820e0400e7091199decf3ff1fde0583652120c50cd60d5820ca9a",
-                "sha256:879c7e5fce4939c6aa04581dfe08d57eb6102a71f2e202e3314d5fbc072fd5a0",
-                "sha256:94ff86af56a3869a4ae26a9637a849effd7643858a1a04dd5ee50e9ab75069a7",
-                "sha256:99482b83ebf4eb6d5fc6813d7aacdefdd480f0d9c0b52dcf9f1cc3b2c4b3361a",
-                "sha256:9ab29589cef03bc88acfa3a1490359000c18186fc30374d8aa77d33cc4a51a4a",
-                "sha256:9befa5954cdbc085e37d974ff6053da269474177921dd61facdad8023c4aeb51",
-                "sha256:a206a1b762b39398efea838f528b3a6d60cdb26fe9d58b48265787e29cd1d693",
-                "sha256:ab8d26f07fe64f6f6736d635cce7bfd7f625320490ed5bfc347f2cdb4fae0e56",
-                "sha256:b28de401d928890187c589036857a270a032961411934bdac4cf12dde3d43094",
-                "sha256:b428076a55fb1c084c76cb93e68006f27d247169f056412607c5c88828d08f88",
-                "sha256:bf618a825deb6205f015df6dfe6167a5d9b351203b03fab82043ae1d30f16511",
-                "sha256:c995f7d9568f18b5db131ab124c64e51b6820a92d10246d4f2b3f3a66698a15b",
-                "sha256:cd45a6f3e93a780185f70f05cf2a383daed13c3489233faad83e81720f7ede24",
-                "sha256:d2484b350bf3d32cae43f85dcfc89b3ed7bd2bcd781ef351f93eb6fb2cc483f9",
-                "sha256:d62880e1f60e5a30a2a8484432bcb3a5056969dc97258d7326ad465feb7ae069",
-                "sha256:dacddf5bfcec60e3f26ec5c0ae3d0274853a258b6c3fc5ef2f06a8eb23e042be",
-                "sha256:f3840c280ebc87a48488a46f760ea1c0c0c83fcf7abbe2e6baf99d033fd35fd8",
-                "sha256:f814504e459c68118bf2246a530ed953ebd18213dc20e3da524174d84ed010b2"
-            ],
-            "index": "pypi",
-            "version": "==3.5.3"
-        },
-        "murmurhash": {
-            "hashes": [
-                "sha256:1b3d584705bf7be487c09a79f35a45a45f9b2a8a2120ccca47692d24bc6329ff",
-                "sha256:1fd2dac6ea401310d1245f68a758ff86bc58ba28fe3ec41c3fec42d4cea249a0",
-                "sha256:262abc461353bcd724daef11aa236fed95ce2c5642847fe18f835721ae0356d6",
-                "sha256:2d001688bd2106fbd84a99d4c0292339de7a0a96c8516596032a3e9389adba25",
-                "sha256:341a499cb30fae9f305479650728d832744a2e37f8e7fbdbfaedd8676b4e822d",
-                "sha256:37c8207377110fa791051e2998d6d8d84d0a066010be9e8e41d1af1c41a65f14",
-                "sha256:43d161ecdc1923ec401efb4e78d1da848c4aa957a49c08c29af276a7696c5336",
-                "sha256:469a5c8959988ce8c395be2c623a45df8112783d87445b6a230596807e7786d2",
-                "sha256:60637d74c73be1259d9c07d03726b75907ad9e8dd47f946b21244113cdc52843",
-                "sha256:66857bf301c676917d7ceba3fa42fb82aa34605d6b9788612c532bc6d69af9f9",
-                "sha256:67d48fc47edc40fef9eb19c6e9ee3d4321f864a3d6566217812615c79fa4ff16",
-                "sha256:79a3ef14cab2bdc2cf4814eb30d8237d28ddc9e6fd1859d3d61857162979a630",
-                "sha256:88c569636b0bad29a3854f1d324636e0561423da75ef6e5bc5b363f8d2143692",
-                "sha256:88eb9b866d2e6690249eb305cce509eeffbf2a59c42eb47e8aab6a3b46bd4a54",
-                "sha256:8bb03aad842837a64b0c1d2ed22b50eba85f9fa51476c8bc0a77c366a979f1f3",
-                "sha256:97231ac1f42d29b6e1a3e2e8d23ab32deb37ccd55b00554d74e4bd8f0e73b7d7",
-                "sha256:9fe289e88b18b388d6029a17839113a6090ead3b04c904cba0b64961f0db7d02",
-                "sha256:aaa8df50c83468a6be52e29a85d7d54b981b43cd1c9b501b3a2d80acbe87283e",
-                "sha256:ac0701b6823a8a88412c2a1410b1afbd25ee20666ea9d4ad1d3016c7d55ac433",
-                "sha256:b9bab3d46076ac65b38e9f2823ce3e45d7a2a798e3dd466eb594de1802732979",
-                "sha256:bafe99db2f05d8ecd9b39250cf37f561b4281d081b7c10bd283d6c1fd685bedf",
-                "sha256:bd4584443731a9d73b87970f9b08c86162d35acc48b63c78cf215bcebeb8b5b0",
-                "sha256:cbf5b97feaba000df8e5b16ce23e426ea9b52e0e442e6451b4687b6f7797804e",
-                "sha256:d3d64b6a24203da05964c708856f2ff46653dbd115d3bba326e0c6dc1d4ea511",
-                "sha256:d55e956cebe38ef96360949b130cbfb605c3ffc04e3b770c6e0299308c46c880"
-            ],
-            "markers": "python_version >= '3.6'",
-            "version": "==1.0.8"
-        },
-        "numpy": {
-            "hashes": [
-                "sha256:004f0efcb2fe1c0bd6ae1fcfc69cc8b6bf2407e0f18be308612007a0762b4089",
-                "sha256:09f6b7bdffe57fc61d869a22f506049825d707b288039d30f26a0d0d8ea05164",
-                "sha256:0ea3f98a0ffce3f8f57675eb9119f3f4edb81888b6874bc1953f91e0b1d4f440",
-                "sha256:17c0e467ade9bda685d5ac7f5fa729d8d3e76b23195471adae2d6a6941bd2c18",
-                "sha256:1f27b5322ac4067e67c8f9378b41c746d8feac8bdd0e0ffede5324667b8a075c",
-                "sha256:22d43376ee0acd547f3149b9ec12eec2f0ca4a6ab2f61753c5b29bb3e795ac4d",
-                "sha256:2ad3ec9a748a8943e6eb4358201f7e1c12ede35f510b1a2221b70af4bb64295c",
-                "sha256:301c00cf5e60e08e04d842fc47df641d4a181e651c7135c50dc2762ffe293dbd",
-                "sha256:39a664e3d26ea854211867d20ebcc8023257c1800ae89773cbba9f9e97bae036",
-                "sha256:51bf49c0cd1d52be0a240aa66f3458afc4b95d8993d2d04f0d91fa60c10af6cd",
-                "sha256:78a63d2df1d947bd9d1b11d35564c2f9e4b57898aae4626638056ec1a231c40c",
-                "sha256:7cd1328e5bdf0dee621912f5833648e2daca72e3839ec1d6695e91089625f0b4",
-                "sha256:8355fc10fd33a5a70981a5b8a0de51d10af3688d7a9e4a34fcc8fa0d7467bb7f",
-                "sha256:8c79d7cf86d049d0c5089231a5bcd31edb03555bd93d81a16870aa98c6cfb79d",
-                "sha256:91b8d6768a75247026e951dce3b2aac79dc7e78622fc148329135ba189813584",
-                "sha256:94c15ca4e52671a59219146ff584488907b1f9b3fc232622b47e2cf832e94fb8",
-                "sha256:98dcbc02e39b1658dc4b4508442a560fe3ca5ca0d989f0df062534e5ca3a5c1a",
-                "sha256:a64403f634e5ffdcd85e0b12c08f04b3080d3e840aef118721021f9b48fc1460",
-                "sha256:bc6e8da415f359b578b00bcfb1d08411c96e9a97f9e6c7adada554a0812a6cc6",
-                "sha256:bdc9febce3e68b697d931941b263c59e0c74e8f18861f4064c1f712562903411",
-                "sha256:c1ba66c48b19cc9c2975c0d354f24058888cdc674bebadceb3cdc9ec403fb5d1",
-                "sha256:c9f707b5bb73bf277d812ded9896f9512a43edff72712f31667d0a8c2f8e71ee",
-                "sha256:d5422d6a1ea9b15577a9432e26608c73a78faf0b9039437b075cf322c92e98e7",
-                "sha256:e5d5420053bbb3dd64c30e58f9363d7a9c27444c3648e61460c1237f9ec3fa14",
-                "sha256:e868b0389c5ccfc092031a861d4e158ea164d8b7fdbb10e3b5689b4fc6498df6",
-                "sha256:efd9d3abe5774404becdb0748178b48a218f1d8c44e0375475732211ea47c67e",
-                "sha256:f8c02ec3c4c4fcb718fdf89a6c6f709b14949408e8cf2a2be5bfa9c49548fd85",
-                "sha256:ffcf105ecdd9396e05a8e58e81faaaf34d3f9875f137c7372450baa5d77c9a54"
-            ],
-            "markers": "python_version >= '3.8'",
-            "version": "==1.23.3"
-=======
                 "sha256:02561141c434154f7bae8e5449909d152367cb40aa57bfb2a27f2748b9c5f95f",
                 "sha256:05e86446562063d6186ff6d700118c0dbd5dccc403a6187351ee526c48878f10",
                 "sha256:0bab7564aafd5902128d54b68dca04f5755413fb6b502100bb0235a545882c48",
@@ -701,7 +501,6 @@
             ],
             "markers": "python_version >= '3.8'",
             "version": "==1.23.4"
->>>>>>> f77c36a4
         },
         "packaging": {
             "hashes": [
@@ -721,17 +520,10 @@
         },
         "phonenumbers": {
             "hashes": [
-<<<<<<< HEAD
-                "sha256:1be3c7353e9325ddeaa909ab17936423c62958d5700d68e5da5be9503c46d087",
-                "sha256:d3004ea794f607c47a4d111c0131153e8382fe7170fa1275b8c46f2b08c8e570"
-            ],
-            "version": "==8.12.55"
-=======
                 "sha256:057d1966962fb86b3dc447bfac2c8e25ceed774509e49b180926a13a99910318",
                 "sha256:0b234c4a9519fac18d00b3c542f5b429513ea69372d4f95fbd0f716f5e2a89b5"
             ],
             "version": "==8.12.57"
->>>>>>> f77c36a4
         },
         "pillow": {
             "hashes": [
@@ -799,36 +591,6 @@
         },
         "preshed": {
             "hashes": [
-<<<<<<< HEAD
-                "sha256:0435d4647037fc534bf1bdcf87fdbf206a935abe5e68c9814277090c62e6b6ef",
-                "sha256:06be22a8a2757e61b2c3cc854e9c2d2361fb3b6528deb2af5b5079e6da670405",
-                "sha256:0feae8cfcf46fb97cd8118d150245ae31c68ca9c68e514ab33e1e33a90eee459",
-                "sha256:13140808a56ce67e30579a40e293d16dedeb85fd56c74cd024c44f7a9f966432",
-                "sha256:1573d42bdec168081242ec88d40288000f84a5afb66a60517e4220950fe62f17",
-                "sha256:1acc514a41142a086c2ebc19cd368534e27337511b3a2936c28455e0b42f3eb3",
-                "sha256:24935553ff18f39195b468984d784b2bb7825b6f43385a2d0d05b02e55090815",
-                "sha256:3741b459f50dde7a22b88d75d1fc4a7e6e36402db43c4f690df44e966ff1bd54",
-                "sha256:37900e1e923a35fc15f56cd02f4a899e5903790113256fedbf527a5b3f8e2214",
-                "sha256:39cd2a0ab1adb11452c617831ea0ccea7d1712f2812d1744738735987513113a",
-                "sha256:3b1d747ab1e233bc4bccdc4baee7531c5661459d7a8d67845833f7c857b371fb",
-                "sha256:3e7022fe473e677088cda6e0538669fe240943e3eb7ff88447d690a52c6d87ce",
-                "sha256:4a5825b80a450198cb582b3b4004c95e9d4eca268e89c126a9d71e8f26b69338",
-                "sha256:4a99d4f46a4e317245f2370eb13d0e3c6747f66752a8d88dbc9284f4fd25e05f",
-                "sha256:5eeafb832009a3e1ed92a412f19499c86e687308d6d56617772d42ee4de26ccf",
-                "sha256:6e1b61c9797443ee42cb314c91ab178791b80397c2e98410f5173806604458b1",
-                "sha256:6e518275d1b84bed779ddc69eabeb9283bf5f9f5482bcaf1b099d2877b050a0d",
-                "sha256:7cc3166ed48d603131912da40a7638b3655d6990032a770303346e2f5f4154d4",
-                "sha256:7f97c3d2dc9713139cc096af9e4455ced33f9e90ce9d29f739db5adff6ae6a06",
-                "sha256:8d57469e5e52d37342588804d3ce70128ab42f42e5babaeea0d29d3609ce7b30",
-                "sha256:9785e3de0dca8f4d6040eba89e50e72012ce94d269583502d14f958624daea73",
-                "sha256:9c700a0744f5ede86ff8754522bd54f92f5b75f58046bc3f17c60d1c25529f41",
-                "sha256:a9ed0dc685aa058a1a76111f476715ccfb4df12800c3681e401d6af7384f570d",
-                "sha256:ab4168fe1d31707e3473d1bb57d3c88dac9151b3cbe61d22f14bf691e04aaa1b",
-                "sha256:d2cc8d8df139d5935464530d45ff0e1209752e9748792cdf774b5d5fc230c07a"
-            ],
-            "markers": "python_version >= '3.6'",
-            "version": "==3.0.7"
-=======
                 "sha256:019d8fa4161035811fb2804d03214143298739e162d0ad24e087bd46c50970f5",
                 "sha256:06793022a56782ef51d74f1399925a2ba958e50c5cfbc6fa5b25c4945e158a07",
                 "sha256:09cc9da2ac1b23010ce7d88a5e20f1033595e6dd80be14318e43b9409f4c7697",
@@ -860,7 +622,6 @@
             ],
             "markers": "python_version >= '3.6'",
             "version": "==3.0.8"
->>>>>>> f77c36a4
         },
         "presidio-analyzer": {
             "hashes": [
@@ -871,46 +632,6 @@
         },
         "pydantic": {
             "hashes": [
-<<<<<<< HEAD
-                "sha256:1061c6ee6204f4f5a27133126854948e3b3d51fcc16ead2e5d04378c199b2f44",
-                "sha256:19b5686387ea0d1ea52ecc4cffb71abb21702c5e5b2ac626fd4dbaa0834aa49d",
-                "sha256:2bd446bdb7755c3a94e56d7bdfd3ee92396070efa8ef3a34fab9579fe6aa1d84",
-                "sha256:328558c9f2eed77bd8fffad3cef39dbbe3edc7044517f4625a769d45d4cf7555",
-                "sha256:32e0b4fb13ad4db4058a7c3c80e2569adbd810c25e6ca3bbd8b2a9cc2cc871d7",
-                "sha256:3ee0d69b2a5b341fc7927e92cae7ddcfd95e624dfc4870b32a85568bd65e6131",
-                "sha256:4aafd4e55e8ad5bd1b19572ea2df546ccace7945853832bb99422a79c70ce9b8",
-                "sha256:4b3946f87e5cef3ba2e7bd3a4eb5a20385fe36521d6cc1ebf3c08a6697c6cfb3",
-                "sha256:4de71c718c9756d679420c69f216776c2e977459f77e8f679a4a961dc7304a56",
-                "sha256:5565a49effe38d51882cb7bac18bda013cdb34d80ac336428e8908f0b72499b0",
-                "sha256:5803ad846cdd1ed0d97eb00292b870c29c1f03732a010e66908ff48a762f20e4",
-                "sha256:5da164119602212a3fe7e3bc08911a89db4710ae51444b4224c2382fd09ad453",
-                "sha256:615661bfc37e82ac677543704437ff737418e4ea04bef9cf11c6d27346606044",
-                "sha256:78a4d6bdfd116a559aeec9a4cfe77dda62acc6233f8b56a716edad2651023e5e",
-                "sha256:7d0f183b305629765910eaad707800d2f47c6ac5bcfb8c6397abdc30b69eeb15",
-                "sha256:7ead3cd020d526f75b4188e0a8d71c0dbbe1b4b6b5dc0ea775a93aca16256aeb",
-                "sha256:84d76ecc908d917f4684b354a39fd885d69dd0491be175f3465fe4b59811c001",
-                "sha256:8cb0bc509bfb71305d7a59d00163d5f9fc4530f0881ea32c74ff4f74c85f3d3d",
-                "sha256:91089b2e281713f3893cd01d8e576771cd5bfdfbff5d0ed95969f47ef6d676c3",
-                "sha256:9c9e04a6cdb7a363d7cb3ccf0efea51e0abb48e180c0d31dca8d247967d85c6e",
-                "sha256:a8c5360a0297a713b4123608a7909e6869e1b56d0e96eb0d792c27585d40757f",
-                "sha256:afacf6d2a41ed91fc631bade88b1d319c51ab5418870802cedb590b709c5ae3c",
-                "sha256:b34ba24f3e2d0b39b43f0ca62008f7ba962cff51efa56e64ee25c4af6eed987b",
-                "sha256:bd67cb2c2d9602ad159389c29e4ca964b86fa2f35c2faef54c3eb28b4efd36c8",
-                "sha256:c0f5e142ef8217019e3eef6ae1b6b55f09a7a15972958d44fbd228214cede567",
-                "sha256:cdb4272678db803ddf94caa4f94f8672e9a46bae4a44f167095e4d06fec12979",
-                "sha256:d70916235d478404a3fa8c997b003b5f33aeac4686ac1baa767234a0f8ac2326",
-                "sha256:d8ce3fb0841763a89322ea0432f1f59a2d3feae07a63ea2c958b2315e1ae8adb",
-                "sha256:e0b214e57623a535936005797567231a12d0da0c29711eb3514bc2b3cd008d0f",
-                "sha256:e631c70c9280e3129f071635b81207cad85e6c08e253539467e4ead0e5b219aa",
-                "sha256:e78578f0c7481c850d1c969aca9a65405887003484d24f6110458fb02cca7747",
-                "sha256:f0ca86b525264daa5f6b192f216a0d1e860b7383e3da1c65a1908f9c02f42801",
-                "sha256:f1a68f4f65a9ee64b6ccccb5bf7e17db07caebd2730109cb8a95863cfa9c4e55",
-                "sha256:fafe841be1103f340a24977f61dee76172e4ae5f647ab9e7fd1e1fca51524f08",
-                "sha256:ff68fc85355532ea77559ede81f35fff79a6a5543477e168ab3a381887caea76"
-            ],
-            "markers": "python_full_version >= '3.6.1'",
-            "version": "==1.9.2"
-=======
                 "sha256:05e00dbebbe810b33c7a7362f231893183bcc4251f3f2ff991c31d5c08240c42",
                 "sha256:06094d18dd5e6f2bbf93efa54991c3240964bb663b87729ac340eb5014310624",
                 "sha256:0b959f4d8211fc964772b595ebb25f7652da3f22322c007b6fed26846a40685e",
@@ -950,7 +671,6 @@
             ],
             "markers": "python_version >= '3.7'",
             "version": "==1.10.2"
->>>>>>> f77c36a4
         },
         "pyparsing": {
             "hashes": [
@@ -1024,99 +744,6 @@
         },
         "regex": {
             "hashes": [
-<<<<<<< HEAD
-                "sha256:01a01a69f1f82691675c35ec282f44ad2d0a2c27558f6238f8cd2d29616a150e",
-                "sha256:043625b6115e290c12d736ab9872fd9fe0ac3cf43779411e9ade5496f60f1352",
-                "sha256:06b3c5a0e12048902575e7ec41717807db07c06f94f8ac7ca2ca577f3412d48b",
-                "sha256:0824f163c26bc1684ebd9fe4d8c77ae6aceb4aa560c06cd050429b028dc5c3e2",
-                "sha256:0d7df2af1341cee32a03466b59b37c418bedb83863b5feba8ec4c70ad5de3dee",
-                "sha256:0d86877f721d671ec2e368341c48b762883e1ede39fc1fb78ee68b8cf0c82696",
-                "sha256:0ec603781007ae2506dba040fe9e770f2b2ae00d8b55793f56392fe6cf5a2b72",
-                "sha256:0f37a2c670856e4530b820accacb3ea6e4ab9bb1c7e3c59153cb96b6cd204ad5",
-                "sha256:0f79ebe9a055359410d33090195ea8a3869c591c6cedb125741c0a05f372d85c",
-                "sha256:1210923af1a9152400308abb0156a3c9a2e4a3a3a9ab0aa2f1713a9859a3809b",
-                "sha256:12655ea0f3bac970bc0421ef6504a585eab6238dee988921395ea1c6fe19a792",
-                "sha256:161963b448c7dfdb2dd78c87e2c7882a536583d46e9ab4b7fb350f5196283720",
-                "sha256:1c3133a547b78886e2cc01a2fa1c0a0dae9b5a7201cbaec98d4e33e593536d17",
-                "sha256:1c71e74a0174a742b14e7ca30e28c69a3bf895e7f92aaac1cb5bd84f231565d6",
-                "sha256:1dde2c60cd015afb04314e55b4270e763aa401099819e80ae41d79886d4ca47e",
-                "sha256:1f45b7e96ecdfc36023e33d680af2f5033a418c9ef36efba03f324fc4d9b4f4c",
-                "sha256:2057e34d7af62c8bae1f6bfae585eba9d64ba0c95a5462380e16d842118da7c9",
-                "sha256:212090f37c65381933643a1a8b94d5d73a10027415a7c4baa3cae6549ad49ab2",
-                "sha256:27d53e5b3cc409e643ef42cfffffd160bec28111aa60634c251e871d8e542416",
-                "sha256:27d73b632648d392fd4003d7e19aedacd6ac1613f41abadef9ac5681b1da0a24",
-                "sha256:28f21c16d624c3b2661c84a6bc68e0fa399fd352f858a092315fe40cd2e20b95",
-                "sha256:2e1edba9bd3900f6434f563227ecb8dc4ebb2ca8e39106c0d48a1195a88a3415",
-                "sha256:36dc03da451c2aef9a3ea521a453faa43474fc6c1d8b46706aee6c31a57d3552",
-                "sha256:37a47d96224cadaa79cf64b10aad85604787fffb8913ec39bcad985f73588a55",
-                "sha256:386d82efc745dd9676a4d372c57f8a0229482ad31d400024b6b5fad67bdb6496",
-                "sha256:39139c1921cfebe4012149561cb3b8b46adad533e45fc306f8ba7ce5c112dac3",
-                "sha256:40ca0f1294e7fdb16c386f532c13342d181084e986572c7bcf256cfe517d6529",
-                "sha256:41af38280a9a633f30e284db648ae827327e8d2790e47dc1885780e4d08d35bf",
-                "sha256:4704278136c6b86aef89adfe8878a72cfc20436d2a5c03bab141cd135a47c0a5",
-                "sha256:48e4cf239875093790fa269d7a4f0cd532748d502488231512b3956d7f03295b",
-                "sha256:4a0c807a70ea71b168ac0d358e26e97c4a0af06e6ee99e757a8e7d19ac18994a",
-                "sha256:53190d6cf1a11cc7fa9f7f9f9c753c95ddad7d60eb4801cf5716b4f98216a82d",
-                "sha256:54d9219992e4c849279297d4e3b076a01eca55a75d54e0d80d5c391f644ae7f3",
-                "sha256:577043629a33ab932b484139a097cf26b19e64b833bde7a294f67077ddb4918e",
-                "sha256:5b10a18f36add26752140ba48278198168c92d26c3b4d080079bc584fce778bf",
-                "sha256:5b1b239b7b441f89edca8eeb75c334a4d47e1a4382c1c655f14802604e328a7f",
-                "sha256:5f1b30c151af4b1f5b8cffff0537377fe4d544e53b4932933fb00714d6bf40d6",
-                "sha256:5f95532fc075f5f416d1376ed5c5d2c67fbbc69d99abc80575a15ff3666b72c7",
-                "sha256:612782329e9b9063f81365a26731efa4cf550afc8b0b2ae92d41df5c8fbc3acb",
-                "sha256:64ebceb1012dbb2f9bb02a5ad51740f87666d627c6f302c4159c046fdb31a248",
-                "sha256:65322a8fba16461eed85aa5ea10e062d72f31da2e49538c650f07675212ae1f1",
-                "sha256:66de863f6fb5940b8eaa07ae2c5aa131bdff2f52aaa1d8ef960c44c164c00398",
-                "sha256:682956726baaf73d8b5275289d1293f8fc2bc32433d0c211326b51c9e792ccc6",
-                "sha256:6ad8cbbb653d41b3ee0079d02f65d811f8764ffdc138a7207bdd562d30299856",
-                "sha256:6c46aa8d54a849aaf5faf69040976c059c325dbc1d927644904ff04f6f10fc55",
-                "sha256:6db6795c4d1b596a862011949a6a6ea3824dfcff6cb4273f75a2f2ffdfffd4bb",
-                "sha256:6f01b342ec64d0e47915c70f14596c2e06d126b92c3ea420b6cc0992c43a4312",
-                "sha256:70f0646605177ebd4c3e658ba35a366fe9a33e67325cdd0b920c48ea768d8a82",
-                "sha256:75280dd3ba402c565d0dfafd712f3c5ffd5b304ae488ecb09ee82732d5496bf6",
-                "sha256:7df5518b2a92b0205e2bc52d954a74913e11263378db37265f220117092093eb",
-                "sha256:841d93b90d71854378fc5ac6b52fb952428370f7672f20b12efcb93aa932b340",
-                "sha256:84d1776b3c0bb4ecd5c2a6d37dc271f922752e80476aded3b6f2376bc5ab1ede",
-                "sha256:8c9e18ff1a5ccf925ce800749d09a40ff7c20bcd47a7d53851880b5fedf5a591",
-                "sha256:8cbe69dd5c4ee69935914b6052b09c70a387300c178b0b3ea1893f85010cabea",
-                "sha256:92f9ef720dafe3b76a43f683f9455f5eb2d4dda8a595bc9cacf5741273facff5",
-                "sha256:93fe7b56a44072828a49b15f74c0915ae5e301ec9caaedbe3c70c45df67389c6",
-                "sha256:97110faa16598a488ddfe3022b5bd9b4db1d2ce1ee72db080876a80911feefad",
-                "sha256:985ebdb2ede7f885ceea10d3f418847f31cfaad439d1c6fa9b6b7aa4606a1675",
-                "sha256:9b646d2664342270d8cd4828a939675eaf62ad4c3df0633d0bd08d1df3715c2a",
-                "sha256:9e2193eca5c588ca7565760f07d82bbc450dcab54294d8aa0b796ee8521f8485",
-                "sha256:a1115967b13a1fe5388ede91caf296aa22e05a9f1b2fe4ab99f41bdf14af981a",
-                "sha256:a15dde0bec401c7831782171d374f87f55600cdc5790611b947beea54d32dbf7",
-                "sha256:a31e7c3cd447f29cce5a5a5270a0c5d355c8f7e55266346f1b71cbe61c35756e",
-                "sha256:a68890ca4931eacc4149bcb5de8b2411c7cf8781d68373789cab48730fc50463",
-                "sha256:aa713ac41c6f1e3fecca3a2608aeb35b1ba1feba7f0c52710ea1929609990c89",
-                "sha256:b1629547bacb14fbd27f53f627b3adb7ec31e63c42b89d7c3ab66bb94d5d50b3",
-                "sha256:b2bcaf9b72c36c4e55b2f279f8747a6ac5615a3486905b9188299fefaa5bcb09",
-                "sha256:b5498add367e83d0f6bae32e9574cfeb2e3c95defb8dd446bf6b564171cdce7a",
-                "sha256:b694a7569842869574320484c0463e75f94abe991e6a448616647fa18c1b78c8",
-                "sha256:b8472d4239378f8a2e71a9f09f0ebc3b6eccf0a59b31ab91455c169b7784d41c",
-                "sha256:bee699bee0f364af37729142abb0a0816f9785ba0bb968101dd9d8246da94301",
-                "sha256:c267106b630a81d4f13e94ac206cedfcc0496be51c5158077466dafb5def80f0",
-                "sha256:c2e4981f41cd1f0fa4632d04b3f2e31502ca85df0b588b22a9f20162611d6c61",
-                "sha256:c5ba2e8c3d9ef1c1d745b4c9055283241c366ff8528494af4bf0224499a54712",
-                "sha256:c6202fb9c2a1619bde05d742aa2abc2ccfa26ac9be895954172b588560b83c22",
-                "sha256:c77ce22edfa612d3d0443fe600895431dc77ca1cfd9dcd3edaba48b28834fa90",
-                "sha256:c8bf18398af539ba6550a8086d5b57db9580c36190a0644f1049463855b3aac7",
-                "sha256:cfca724c38649c2b0efb56759d0f988e1b534f4148f90065578713400a053771",
-                "sha256:da1af5315a070e6abfb2db8b616c1771479f35dca935acadd741cbde5b6ca7f5",
-                "sha256:dc868967051010170eee023053d53255901e5f54dd0c34414c3914ab6504c179",
-                "sha256:e2bb2341f5bc4ee42ee217d041f2f3af32b6d7031de60ea338274123914990f3",
-                "sha256:e41d336e39e9d8e9d1d448a3ea86a2753fd97c83c7b2cc5abb0fc97f383d2108",
-                "sha256:e7c05621e74e40c7ce66080e238ed7f9c23ea049ac7b3cb56360b5a34d407f15",
-                "sha256:eba4646a81f88542568ad42c8b62819f476dbe786471f5dd8cd8b3f1d8d20df3",
-                "sha256:ee677f27f1a464c851ea1dec5f7a4b3fe80b404895891adc442ac42fb9f7d178",
-                "sha256:f5bf95f34aea88a745a3cd52b950a54152a85c246dba13d84abf192e12b941a0",
-                "sha256:fdce51c6961ff19e6800b7ea706c7836a0eca932053b0c4a3fe19b16e556092d",
-                "sha256:fe614fafdc09e3f58dfeb29534b63a17198a92e6b371a10818ace7044a8a94f0"
-            ],
-            "markers": "python_version >= '3.6'",
-            "version": "==2022.9.11"
-=======
                 "sha256:003a2e1449d425afc817b5f0b3d4c4aa9072dd5f3dfbf6c7631b8dc7b13233de",
                 "sha256:0385d66e73cdd4462f3cc42c76a6576ddcc12472c30e02a2ae82061bff132c32",
                 "sha256:0394265391a86e2bbaa7606e59ac71bd9f1edf8665a59e42771a9c9adbf6fd4f",
@@ -1208,18 +835,13 @@
             ],
             "markers": "python_version >= '3.6'",
             "version": "==2022.9.13"
->>>>>>> f77c36a4
         },
         "requests": {
             "hashes": [
                 "sha256:7c5599b102feddaa661c826c56ab4fee28bfd17f5abca1ebbe3e7f19d7c97983",
                 "sha256:8fefa2a1a1365bf5520aac41836fbee479da67864514bdb821f31ce07ce65349"
             ],
-<<<<<<< HEAD
-            "markers": "python_version >= '3.7' and python_version < '4.0'",
-=======
             "markers": "python_version >= '3.7' and python_version < '4'",
->>>>>>> f77c36a4
             "version": "==2.28.1"
         },
         "requests-file": {
@@ -1231,19 +853,11 @@
         },
         "setuptools": {
             "hashes": [
-<<<<<<< HEAD
-                "sha256:2e24e0bec025f035a2e72cdd1961119f557d78ad331bb00ff82efb2ab8da8e82",
-                "sha256:7732871f4f7fa58fb6bdcaeadb0161b2bd046c85905dbaa066bdcbcc81953b57"
-            ],
-            "markers": "python_version >= '3.7'",
-            "version": "==65.3.0"
-=======
                 "sha256:512e5536220e38146176efb833d4a62aa726b7bbff82cfbc8ba9eaa3996e0b17",
                 "sha256:f62ea9da9ed6289bfe868cd6845968a2c854d1427f8548d52cae02a42b4f0356"
             ],
             "markers": "python_version >= '3.7'",
             "version": "==65.5.0"
->>>>>>> f77c36a4
         },
         "six": {
             "hashes": [
@@ -1258,40 +872,11 @@
                 "sha256:71d14489da58b60ce12fc3ecb823facc59a8b23cd1b58edb97175640350d3a62",
                 "sha256:75abf758717a92a8f53aa96953f0c245c8cedf8e1e4184903db3659b419d4c17"
             ],
-            "markers": "python_version >= '3.6' and python_version < '4.0'",
+            "markers": "python_version >= '3.6' and python_version < '4'",
             "version": "==5.2.1"
         },
         "spacy": {
             "hashes": [
-<<<<<<< HEAD
-                "sha256:0a93797b9fea6ec1ecf3b95d86b8228d364470afac7278b23c13fd4305ad4ec2",
-                "sha256:23aaa7cac0233fd0e1057eb71b4ecf6a8e453d693a431ac416e099322edd4c1d",
-                "sha256:256dc4f14922275f8576d255b3d36598a119f73241b12d53d3bc7e16ca50a717",
-                "sha256:32e5d9512ae11716f032f5030f99e4b140e9e028ece5811db496b86d50c0f177",
-                "sha256:361b057df89956b874da41fba0febe4491131a5954e293baffc4e54db95f985a",
-                "sha256:420fdfe8882f4ca5aa7d730135af92f17baa7f6226e45097f48acf312d0b49bf",
-                "sha256:46112e1a47c0656804a89f1dbdbc3e554694a682f24659d1651823f52e29a81b",
-                "sha256:46ec87090ad138ba35e177c29657ad52aa600b25bdfe35d12ced113db1cca828",
-                "sha256:509edc4cc55c463abf71c2f630b0dda4dedf06ea6ed8614334c081d87e54f96b",
-                "sha256:55688aff12540475ae2010b4f0220ec0728c93d4d1a8f73d0b35fb363558c7ec",
-                "sha256:59c5cf5d348a6c0e64a59ac5cfe6cd85d08e866337870c95d1ec6161d531e463",
-                "sha256:60a3facb99c53ced0cb218865237764349f0cf4ecc559cc6bebe120f1d685c95",
-                "sha256:9966bcad9063309ce6a41a1bcc488ad9fc786ad6c52cbcd98621ddfa41f283e3",
-                "sha256:9b2d9d1a6795c49829747d7e011b0882be3e82c650552a93493f9b9fc3387892",
-                "sha256:9d996f50910d243d356ea540ff609fee83c5ba036d4090fa87afeb51c65a280b",
-                "sha256:b3da242a5805b3f9fd5a2ed6f7d84177d6b4f189597e00fb338c782b8520d6bc",
-                "sha256:b4e38ee787ccd59849e76f7f9d21fc7dc25e855e194f2cc0b166c7e7bf34be40",
-                "sha256:b9fe2b226b4c09fccf3d4f4e2f584020cadeb271972c951878208525df73d1bf",
-                "sha256:c5c0183de17b3d8e59cff0bed4de7bdf6d341ae9263757212207a62bf9844177",
-                "sha256:d78a71e9bffafe19c6d0f1de3e32bdb48f8e2ab4b5c6dc88dc0c83197f2ff5f0",
-                "sha256:e982e3f8d915c6597a0eba7f44f7e7520960f9edf6a8dcf447759fbfc39a77f9",
-                "sha256:eaee9ed8b130f2b324c42ce6cef44a5e5183013a67b26260053818331be6d212",
-                "sha256:ec826d9c482c81ed37fa9fd95da9601ccdf8962bfef985e5523b228d6be24ff9",
-                "sha256:f652cf821ab118a2d672d1b68951e740ea0cedcd6ee5d3d9fcdeb27ae188fbd5"
-            ],
-            "markers": "python_version >= '3.6'",
-            "version": "==3.4.1"
-=======
                 "sha256:0286e243f748956e7336b6d59ac23319ef9c5ea0a5d772c2fd96ab77f889d09b",
                 "sha256:1cefddd9cb8295c86410485cb4d783dae7cf3f860019402633cc93a2ee159759",
                 "sha256:1dd805ac6af9e796ff46df3d5582a062e228637c57ab38e0e4c48c161604473b",
@@ -1323,7 +908,6 @@
             ],
             "markers": "python_version >= '3.6'",
             "version": "==3.4.2"
->>>>>>> f77c36a4
         },
         "spacy-legacy": {
             "hashes": [
@@ -1343,72 +927,6 @@
         },
         "srsly": {
             "hashes": [
-<<<<<<< HEAD
-                "sha256:1a90233d5ef978db5887d0d159fa5652bfecde353812c4b4e293791460db2211",
-                "sha256:1ce17dcf2acd26f3add82d94a29d264bd72364071a29dccdd335d4c1826e4e98",
-                "sha256:2702ab0858bb27cefe684cc01be5f28ca05d204dc60b52efd122434864a347bd",
-                "sha256:30eb733770b69593ac31ff84df41455e45bb2e48bf44c1382bc40f10be3e8936",
-                "sha256:372204bbb7089ecc99fa984f0ef6c06063dcf6ac1abf0d896605486a2cdf5779",
-                "sha256:47e6ce2aed95aa2f55b9a967f34f82cf170ff2c0e126d3422ede106dbfe4922c",
-                "sha256:4bb401bf8477b685d933670bcec6b430b8e8025cd68da1e6bacfd57f6d8191d5",
-                "sha256:4efa441fc54d3f2300c6ce48f9e44ed9850f2627c0ebeaa320b206b470679e63",
-                "sha256:5054c25a9b923d33f54e7bbab8c5be669db94b9bab87e348439bf85f3d644825",
-                "sha256:708623d4e4503fee4cd9c727d471ab6918b664e177fbe413b0ddd2debb45437a",
-                "sha256:74acd1e52235fa46a3ede5c34f33adf8bad4050bbf44ec04d76369c4aed9041e",
-                "sha256:8235975d943587b4d17fc10e860b11d9248f58c0b74e95f911bd70b24542c630",
-                "sha256:8abfca6b34c8a03608ca9c6e54e315c30d240cc3aae942a412c52742d15a089b",
-                "sha256:930164882db523020c7660b12a7f3b0d9266781012004fa2e8ad6150412493e1",
-                "sha256:964bdc3f8ff4a5e66ab2685e001b78f6ca2ce68fe4817842f4f342abad2fddbb",
-                "sha256:a6d03f65c079e98fcd635f19c65c0ddb7b06f1069332fb87c74e36d7c3ca883d",
-                "sha256:bd4f7e2b43187d4fc5095fb01fe7b7868a777eb12315ff1ac07e3243fd4493e8",
-                "sha256:c85962bf1d6f52b9d5d2e727a4e3c558a6b00cecadea29141f122f6c83147cca",
-                "sha256:c96963e1db238014525f924d5d5058ee9386e129c82f24cc63fead41902e1c06",
-                "sha256:cb65e2d67980419072379abef1e5b1d3b11931082bc038b0295d35a56376c3d5",
-                "sha256:d6733ddaf0b2db54f334a2e881f1112be0ff48f113c96bcd88d1aec1ff871ca8",
-                "sha256:e0c6510716e5cb2abf11abcbe06338283b01690955342e78a76fcb9953b7e3ba",
-                "sha256:e1866a1a5ea8c7bb213b0c3c7a7b97cd6d9a3ca26f2f59e441d47fa9720fb399",
-                "sha256:e8a06581627b6712f19c60241b7c14c2bb29ce86ef04f791379a79f1b249a128"
-            ],
-            "markers": "python_version >= '3.6'",
-            "version": "==2.4.4"
-        },
-        "thinc": {
-            "hashes": [
-                "sha256:0266d81f780414f17d7f958ee0681af05b780a944d68f294deb13cf7f2543263",
-                "sha256:0896fa0daaecc5cf657a14f053e114862dbd69dba077697815896c3de3812d24",
-                "sha256:2f98f1f117255d12026b3417fcd29c9ca05816ac7e824328995ca7bf63273a6c",
-                "sha256:333e81f57ce5fbf38b9fa363eb04dcbeb38f619043716f6ea1d339cd707c8f30",
-                "sha256:5630387dcec82a71a7b53091bec8107c02880448e809e1cfbbbfd233dfcd332a",
-                "sha256:6a5fe36f246571cc88bf8edb16174f4c635488acbbbaf082ef45d25878e0b917",
-                "sha256:6ecc0ff5305d4511d14c459fdf86ffa48eb512bd3c9afdb8c1009870901ebb6e",
-                "sha256:76ed344151fa9dcf3e4195a2bba4c71a3caff3c9efaa78fe0d815db1ac869dda",
-                "sha256:7abedc86d7380e517dba40a3c20313614828a8dc9d54c53de2438a329e7d1769",
-                "sha256:7ff2fc01d3785a843ea74b311d376a5d931f25387731d1e1055c6f43fa25f930",
-                "sha256:8d3e978bbb8a4606f423b7128c2058d4ce6a2343b02fbdef22ce9a53bd9df9d7",
-                "sha256:9b90282984f3cbaac98e0367df1b1af9e4836231bc063dfad7242a9d0dd52bcd",
-                "sha256:9ec354c2083af7fe35583ec3d5725e5ae174e0168f2f1491f43c60de8374b364",
-                "sha256:a1c826e4c62be9091a931d25fce543fa009c9bff4b698e974312281d33308ba3",
-                "sha256:a9352f65b7bc29b38473b81d619a0ae5de02b4b6a00ebc251e9362802f907bc9",
-                "sha256:b1a672d1f6e5f57534fce4da80f33efb005ee7727420e078578eb2f61ee09be6",
-                "sha256:b57883e9a9d68b88d5c3c96d6b3f07fb76d4c59a69c15379059ae5eebc63b68f",
-                "sha256:c01548bb1f567a32dacfdf3a324806c00db1abde457a21fcb185b48a3839ada4",
-                "sha256:cccb536fac787a24d500bb307f1b6eb44e2b27da50515f5e983ff9a6c516cc5a",
-                "sha256:dd47234d3741bc453a1b39832b6e0791521e9b8131e824c81a63fe515ee6e3f9",
-                "sha256:e70bcaf9e4374ced1bd8587a5d9b472e2b48c00914277c507789e8f194c39756",
-                "sha256:f6489fea9e9520c17a670ac198094b430cfbbd42be4dd02cad92e24938c2d2dd",
-                "sha256:f912660d2c10a215a7ba34485c9af3ebda52a581ae3b8ab23d10a4f6ab057af5"
-            ],
-            "markers": "python_version >= '3.6'",
-            "version": "==8.1.1"
-        },
-        "tldextract": {
-            "hashes": [
-                "sha256:35a0260570e214d8d3cfeeb403992fe9e2b686925f63c9b03c5933408ac2aa5a",
-                "sha256:fe15ac3205e5a25b61689369f98cb45c7778a8f2af113d7c11559ece5195f2d6"
-            ],
-            "markers": "python_version >= '3.7'",
-            "version": "==3.3.1"
-=======
                 "sha256:04d0b4cd91e098cdac12d2c28e256b1181ba98bcd00e460b8e42dee3e8542804",
                 "sha256:0f9abb7857f9363f1ac52123db94dfe1c4af8959a39d698eff791d17e45e00b6",
                 "sha256:1434759effec2ee266a24acd9b53793a81cac01fc1e6321c623195eda1b9c7df",
@@ -1482,7 +1000,6 @@
             ],
             "markers": "python_version >= '3.7'",
             "version": "==3.4.0"
->>>>>>> f77c36a4
         },
         "tqdm": {
             "hashes": [
@@ -1502,30 +1019,18 @@
         },
         "typing-extensions": {
             "hashes": [
-<<<<<<< HEAD
-                "sha256:25642c956049920a5aa49edcdd6ab1e06d7e5d467fc00e0506c44ac86fbfca02",
-                "sha256:e6d2677a32f47fc7eb2795db1dd15c1f34eff616bcaf2cfb5e997f854fa1c4a6"
-            ],
-            "index": "pypi",
-            "version": "==4.3.0"
-=======
                 "sha256:1511434bb92bf8dd198c12b1cc812e800d4181cfcb867674e0f8279cc93087aa",
                 "sha256:16fa4864408f655d35ec496218b85f79b3437c829e93320c7c9215ccfd92489e"
             ],
             "index": "pypi",
             "version": "==4.4.0"
->>>>>>> f77c36a4
         },
         "urllib3": {
             "hashes": [
                 "sha256:3fa96cf423e6987997fc326ae8df396db2a8b7c667747d47ddd8ecba91f4a74e",
                 "sha256:b930dd878d5a8afb066a637fbb35144fe7901e3b209d1cd4f524bd0e9deee997"
             ],
-<<<<<<< HEAD
-            "markers": "python_version >= '2.7' and python_version not in '3.0, 3.1, 3.2, 3.3, 3.4, 3.5' and python_version < '4.0'",
-=======
             "markers": "python_version >= '2.7' and python_version not in '3.0, 3.1, 3.2, 3.3, 3.4, 3.5' and python_version < '4'",
->>>>>>> f77c36a4
             "version": "==1.26.12"
         },
         "wasabi": {
@@ -1545,19 +1050,11 @@
         },
         "zipp": {
             "hashes": [
-<<<<<<< HEAD
-                "sha256:05b45f1ee8f807d0cc928485ca40a07cb491cf092ff587c0df9cb1fd154848d2",
-                "sha256:47c40d7fe183a6f21403a199b3e4192cca5774656965b0a4988ad2f8feb5f009"
-            ],
-            "markers": "python_version >= '3.7'",
-            "version": "==3.8.1"
-=======
                 "sha256:3a7af91c3db40ec72dd9d154ae18e008c69efe8ca88dde4f9a731bb82fe2f9eb",
                 "sha256:972cfa31bc2fedd3fa838a51e9bc7e64b7fb725a8c00e7431554311f180e9980"
             ],
             "markers": "python_version >= '3.7'",
             "version": "==3.9.0"
->>>>>>> f77c36a4
         }
     },
     "develop": {
