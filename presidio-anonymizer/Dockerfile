--- conflicted
+++ resolved
@@ -10,11 +10,6 @@
 
 COPY . /usr/bin/${NAME}/
 
-<<<<<<< HEAD
-EXPOSE ${FLASK_RUN_PORT}
-CMD pipenv run python app.py --host 0.0.0.0
-=======
 # [ADO-2680] Use FLASK_RUN_PORT and flask run --host 0.0.0.0
 EXPOSE ${PORT}
-CMD pipenv run python app.py
->>>>>>> 7f6ff8c3
+CMD pipenv run python app.py