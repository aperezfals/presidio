--- conflicted
+++ resolved
@@ -16,34 +16,6 @@
     "default": {
         "blis": {
             "hashes": [
-<<<<<<< HEAD
-                "sha256:0c3245e42c7c6ba0d68d7dff4171d11bb08174e639bc8edd52a1fd831de1d903",
-                "sha256:0f7bfdee74ac695c35360ace00f2630c1b47406dc0b99ba9211bfa8588bfbed9",
-                "sha256:159a1a9b32213d99d1415789ac66ed8d23442a696d9d376c66d7b791d3eae575",
-                "sha256:17df5ac7d9a9dbbf0415f8f8392fbdf1790fa394f89d695bae5e2e7e361c852b",
-                "sha256:1e970ba1eb12ca38fb5d57f379472125bc3f5106c8214dc847fe79b027212135",
-                "sha256:1f5fa330ab66d0e92a845b1db361ec8bf3dc4bc7e0dc0ded94f36b8e9f731650",
-                "sha256:2056b0d9722f5505cfa94904c6248021197c63ecf45804dcf117f8f1c6160ab6",
-                "sha256:25cdb9775699c1b926df514a5d4c28016c11722a66211f1024b2f21373f50de2",
-                "sha256:2778fe0ba0e25c157839fdd19ed66b9a340c92d4e92e707b7fa9aa21c51cb254",
-                "sha256:294421b720c2de904908de841464c667e1a5c5e9f3db6931dfa29cf369d3653a",
-                "sha256:2db369a4f95927be37e11790dd1ccbf99fd6201eaffbcf408546db847b7b5740",
-                "sha256:354cadff661a1452c886f541b84018770ddb4c134844c56e7c1a30aa4bcc473d",
-                "sha256:4e7b7b8bc8cf5e82958bbc393e0167318a930d394cbbf04c1ba18cfabaef5818",
-                "sha256:63735128c9cae44dc6cbf7557327385df0c4ed2dc2c45a00dabfde1e4d00802d",
-                "sha256:66b8ca1a2eb8f1e0563a592aae4b8682b66189ad560e3b8221d93eab0cb76582",
-                "sha256:90f17543e0aa3bc379d139867467df2c365ffaf5b61988de12dbba6dbbc9fab4",
-                "sha256:95d22d3007cb454d11a478331690629861f7d40b4668f9fccfd13b6507ed099b",
-                "sha256:96ff4c0c1ceab9f94c14b3281f3cef82f593c48c3b5f6169bd51cdcd315e0a6e",
-                "sha256:ae5b06fe3b94645ac5d93cbc7c0129639cc3e0d50b4efb361a20a9e160277a92",
-                "sha256:bf60f634481c3d0faf831ac4f2d1c75343e98f714dc88e3fb3c329758577e772",
-                "sha256:bfa56e7ef14ae607d8444eb344d22f252a2e0b0f9bfa4bdc9b0c48a9f96b5461",
-                "sha256:cac120e3c0517095d3c39278e8b6b1102b1add0e1f4e161a87f313d8ee7c12e1",
-                "sha256:f576ad64b772b6fd7df6ef94986235f321983dc870d0f76d78c931bafc41cfa4",
-                "sha256:f7d541bb06323aa350163ba4a3ad00e8effb3b53d4c58ee6228224f3928b6c57"
-            ],
-            "version": "==0.7.8"
-=======
                 "sha256:179037cb5e6744c2e93b6b5facc6e4a0073776d514933c3db1e1f064a3253425",
                 "sha256:29ef4c25007785a90ffc2f0ab3d3bd3b75cd2d7856a9a482b7d0dac8d511a09d",
                 "sha256:3dbb44311029263a6f65ed55a35f970aeb1d20b18bfac4c025de5aadf7889a8c",
@@ -74,7 +46,6 @@
                 "sha256:f7b6315d7b1ac5546bc0350f5f8d7cc064438d23db19a5c21aaa6ae7d93c1ab5"
             ],
             "version": "==0.7.9"
->>>>>>> f77c36a4
         },
         "catalogue": {
             "hashes": [
@@ -86,19 +57,11 @@
         },
         "certifi": {
             "hashes": [
-<<<<<<< HEAD
-                "sha256:43dadad18a7f168740e66944e4fa82c6611848ff9056ad910f8f7a3e46ab89e0",
-                "sha256:cffdcd380919da6137f76633531a5817e3a9f268575c128249fb637e4f9e73fb"
-            ],
-            "markers": "python_version >= '3.6'",
-            "version": "==2022.6.15.1"
-=======
                 "sha256:0d9c601124e5a6ba9712dbc60d9c53c21e34f5f641fe83002317394311bdce14",
                 "sha256:90c1a32f1d68f940488354e36370f6cca89f0f106db09518524c88d6ed83f382"
             ],
             "markers": "python_version >= '3.6'",
             "version": "==2022.9.24"
->>>>>>> f77c36a4
         },
         "charset-normalizer": {
             "hashes": [
@@ -112,40 +75,6 @@
             "hashes": [
                 "sha256:7682dc8afb30297001674575ea00d1814d808d6a36af415a82bd481d37ba7b8e",
                 "sha256:bb4d8133cb15a609f44e8213d9b391b0809795062913b383c62be0ee95b1db48"
-<<<<<<< HEAD
-            ],
-            "markers": "python_version >= '3.7'",
-            "version": "==8.1.3"
-        },
-        "cymem": {
-            "hashes": [
-                "sha256:04676d696596b0db3f3c5a3936bab12fb6f24278921a6622bb185e61765b2b4d",
-                "sha256:169725b5816959d34de2545b33fee6a8021a6e08818794a426c5a4f981f17e5e",
-                "sha256:228bd261a85d92d870ed358f263ee028ac026302304f2186827377a3895c5819",
-                "sha256:2aa3fa467d906cd2c27fa0a2e2952dd7925f5fcc7973fab6d815ef6acb25aad8",
-                "sha256:38b51ac23f914d85b197dbd0fb2d3e2de9bf6112b9b30f16b45dbb6c9b4e509d",
-                "sha256:4749f220e4c06ec44eb10de13794ff0508cdc4f8eff656cf49cab2cdb3122c0c",
-                "sha256:492084aef23ac2ff3da3729e9d36340bc91a96c2dc8c3a82a1926e384ab52412",
-                "sha256:4f87fe087f2ae36c3e20e2b1a29d7f76a28c035372d0a97655f26223d975235a",
-                "sha256:5d631239bfb07293ee444b269656308da952b6b003b12332ccb1c624dbfcda4b",
-                "sha256:6b0d1a6b0a1296f31fa9e4b7ae5ea49394084ecc883b1ae6fec4844403c43468",
-                "sha256:700540b68e96a7056d0691d467df2bbaaf0934a3e6fe2383669998cbee19580a",
-                "sha256:971cf0a8437dfb4185c3049c086e463612fe849efadc0f5cc153fc81c501da7d",
-                "sha256:a261f51796a2705f3900ed22b8442519a0f230f50a816fb5bd89cb9b027dc5ac",
-                "sha256:a93fba62fe79dbf6fc4d5b6d804a6e114b44af3ff3d40a28833ee39f21bd336b",
-                "sha256:af3c01e6b20f9e6c07c7d7cdb7f710e49889d3906c9a3e039546ee6636a34b9a",
-                "sha256:b8e1c18bb00800425576710468299153caad20c64ddb6819d40a6a34e21ee21c",
-                "sha256:c59293b232b53ebb47427f16cf648e937022f489cff36c11d1d8a1f0075b6609",
-                "sha256:c59ca1072769cb6c3eade59de9e080ff2cecde0122f7e0ca0dc9ef2ed9240f0e",
-                "sha256:cd818356b635d8ae546e152a6f2b95f00e959d128a16155c275b0c202cd6312b",
-                "sha256:d4dc378fb9dda3b0529361fe32cfe1a6de0fc16bb40c710aaec8d217534928d2",
-                "sha256:d7a59cef8f2fa25d12e2c30138f8623acbd43ad2715e730a709e49c5eef8e1b0",
-                "sha256:dd52d8a81881804625df88453611175ab7e0099b34f52204da1f6940cf2e83c9",
-                "sha256:ea535f74ab6024e7416f93de564e5c81fb7c0964b96280de66f60aeb05f0cf53",
-                "sha256:ee73a48c5a7e0f2acf6830ddc958ffafd7a614cfb79d14017a459bc7a7145ecd"
-            ],
-            "version": "==2.0.6"
-=======
             ],
             "markers": "python_version >= '3.7'",
             "version": "==8.1.3"
@@ -190,7 +119,6 @@
                 "sha256:f165d7bce55d6730930e29d8294569788aa127f1be8d1642d9550ed96223cb37"
             ],
             "version": "==2.0.7"
->>>>>>> f77c36a4
         },
         "filelock": {
             "hashes": [
@@ -214,9 +142,6 @@
                 "sha256:90b77e79eaa3eba6de819a0c442c0b4ceefc341a7a2ab77d7562bf49f425c5c2"
             ],
             "markers": "python_version >= '3.5'",
-<<<<<<< HEAD
-            "version": "==3.3"
-=======
             "version": "==3.4"
         },
         "importlib-metadata": {
@@ -226,15 +151,6 @@
             ],
             "markers": "python_version < '3.10'",
             "version": "==5.0.0"
->>>>>>> f77c36a4
-        },
-        "importlib-metadata": {
-            "hashes": [
-                "sha256:637245b8bab2b6502fcbc752cc4b7a6f6243bb02b31c5c26156ad103d3d45670",
-                "sha256:7401a975809ea1fdc658c3aa4f78cc2195a0e019c5cbc4c06122884e9ae80c23"
-            ],
-            "markers": "python_version < '3.10'",
-            "version": "==4.12.0"
         },
         "itsdangerous": {
             "hashes": [
@@ -308,70 +224,6 @@
         },
         "murmurhash": {
             "hashes": [
-<<<<<<< HEAD
-                "sha256:1b3d584705bf7be487c09a79f35a45a45f9b2a8a2120ccca47692d24bc6329ff",
-                "sha256:1fd2dac6ea401310d1245f68a758ff86bc58ba28fe3ec41c3fec42d4cea249a0",
-                "sha256:262abc461353bcd724daef11aa236fed95ce2c5642847fe18f835721ae0356d6",
-                "sha256:2d001688bd2106fbd84a99d4c0292339de7a0a96c8516596032a3e9389adba25",
-                "sha256:341a499cb30fae9f305479650728d832744a2e37f8e7fbdbfaedd8676b4e822d",
-                "sha256:37c8207377110fa791051e2998d6d8d84d0a066010be9e8e41d1af1c41a65f14",
-                "sha256:43d161ecdc1923ec401efb4e78d1da848c4aa957a49c08c29af276a7696c5336",
-                "sha256:469a5c8959988ce8c395be2c623a45df8112783d87445b6a230596807e7786d2",
-                "sha256:60637d74c73be1259d9c07d03726b75907ad9e8dd47f946b21244113cdc52843",
-                "sha256:66857bf301c676917d7ceba3fa42fb82aa34605d6b9788612c532bc6d69af9f9",
-                "sha256:67d48fc47edc40fef9eb19c6e9ee3d4321f864a3d6566217812615c79fa4ff16",
-                "sha256:79a3ef14cab2bdc2cf4814eb30d8237d28ddc9e6fd1859d3d61857162979a630",
-                "sha256:88c569636b0bad29a3854f1d324636e0561423da75ef6e5bc5b363f8d2143692",
-                "sha256:88eb9b866d2e6690249eb305cce509eeffbf2a59c42eb47e8aab6a3b46bd4a54",
-                "sha256:8bb03aad842837a64b0c1d2ed22b50eba85f9fa51476c8bc0a77c366a979f1f3",
-                "sha256:97231ac1f42d29b6e1a3e2e8d23ab32deb37ccd55b00554d74e4bd8f0e73b7d7",
-                "sha256:9fe289e88b18b388d6029a17839113a6090ead3b04c904cba0b64961f0db7d02",
-                "sha256:aaa8df50c83468a6be52e29a85d7d54b981b43cd1c9b501b3a2d80acbe87283e",
-                "sha256:ac0701b6823a8a88412c2a1410b1afbd25ee20666ea9d4ad1d3016c7d55ac433",
-                "sha256:b9bab3d46076ac65b38e9f2823ce3e45d7a2a798e3dd466eb594de1802732979",
-                "sha256:bafe99db2f05d8ecd9b39250cf37f561b4281d081b7c10bd283d6c1fd685bedf",
-                "sha256:bd4584443731a9d73b87970f9b08c86162d35acc48b63c78cf215bcebeb8b5b0",
-                "sha256:cbf5b97feaba000df8e5b16ce23e426ea9b52e0e442e6451b4687b6f7797804e",
-                "sha256:d3d64b6a24203da05964c708856f2ff46653dbd115d3bba326e0c6dc1d4ea511",
-                "sha256:d55e956cebe38ef96360949b130cbfb605c3ffc04e3b770c6e0299308c46c880"
-            ],
-            "markers": "python_version >= '3.6'",
-            "version": "==1.0.8"
-        },
-        "numpy": {
-            "hashes": [
-                "sha256:17e5226674f6ea79e14e3b91bfbc153fdf3ac13f5cc54ee7bc8fdbe820a32da0",
-                "sha256:2bd879d3ca4b6f39b7770829f73278b7c5e248c91d538aab1e506c628353e47f",
-                "sha256:4f41f5bf20d9a521f8cab3a34557cd77b6f205ab2116651f12959714494268b0",
-                "sha256:5593f67e66dea4e237f5af998d31a43e447786b2154ba1ad833676c788f37cde",
-                "sha256:5e28cd64624dc2354a349152599e55308eb6ca95a13ce6a7d5679ebff2962913",
-                "sha256:633679a472934b1c20a12ed0c9a6c9eb167fbb4cb89031939bfd03dd9dbc62b8",
-                "sha256:806970e69106556d1dd200e26647e9bee5e2b3f1814f9da104a943e8d548ca38",
-                "sha256:806cc25d5c43e240db709875e947076b2826f47c2c340a5a2f36da5bb10c58d6",
-                "sha256:8247f01c4721479e482cc2f9f7d973f3f47810cbc8c65e38fd1bbd3141cc9842",
-                "sha256:8ebf7e194b89bc66b78475bd3624d92980fca4e5bb86dda08d677d786fefc414",
-                "sha256:8ecb818231afe5f0f568c81f12ce50f2b828ff2b27487520d85eb44c71313b9e",
-                "sha256:8f9d84a24889ebb4c641a9b99e54adb8cab50972f0166a3abc14c3b93163f074",
-                "sha256:909c56c4d4341ec8315291a105169d8aae732cfb4c250fbc375a1efb7a844f8f",
-                "sha256:9b83d48e464f393d46e8dd8171687394d39bc5abfe2978896b77dc2604e8635d",
-                "sha256:ac987b35df8c2a2eab495ee206658117e9ce867acf3ccb376a19e83070e69418",
-                "sha256:b78d00e48261fbbd04aa0d7427cf78d18401ee0abd89c7559bbf422e5b1c7d01",
-                "sha256:b8b97a8a87cadcd3f94659b4ef6ec056261fa1e1c3317f4193ac231d4df70215",
-                "sha256:bd5b7ccae24e3d8501ee5563e82febc1771e73bd268eef82a1e8d2b4d556ae66",
-                "sha256:bdc02c0235b261925102b1bd586579b7158e9d0d07ecb61148a1799214a4afd5",
-                "sha256:be6b350dfbc7f708d9d853663772a9310783ea58f6035eec649fb9c4371b5389",
-                "sha256:c403c81bb8ffb1c993d0165a11493fd4bf1353d258f6997b3ee288b0a48fce77",
-                "sha256:cf8c6aed12a935abf2e290860af8e77b26a042eb7f2582ff83dc7ed5f963340c",
-                "sha256:d98addfd3c8728ee8b2c49126f3c44c703e2b005d4a95998e2167af176a9e722",
-                "sha256:dc76bca1ca98f4b122114435f83f1fcf3c0fe48e4e6f660e07996abf2f53903c",
-                "sha256:dec198619b7dbd6db58603cd256e092bcadef22a796f778bf87f8592b468441d",
-                "sha256:df28dda02c9328e122661f399f7655cdcbcf22ea42daa3650a26bce08a187450",
-                "sha256:e603ca1fb47b913942f3e660a15e55a9ebca906857edfea476ae5f0fe9b457d5",
-                "sha256:ecfdd68d334a6b97472ed032b5b37a30d8217c097acfff15e8452c710e775524"
-            ],
-            "markers": "python_version >= '3.8'",
-            "version": "==1.23.2"
-=======
                 "sha256:01137d688a6b259bde642513506b062364ea4e1609f886d9bd095c3ae6da0b94",
                 "sha256:0ac5530c250d2b0073ed058555847c8d88d2d00229e483d45658c13b32398523",
                 "sha256:0c2e2ee2d91a87952fe0f80212e86119aa1fd7681f03e6c99b279e50790dc2b3",
@@ -437,7 +289,6 @@
             ],
             "markers": "python_version >= '3.8'",
             "version": "==1.23.4"
->>>>>>> f77c36a4
         },
         "packaging": {
             "hashes": [
@@ -457,85 +308,6 @@
         },
         "phonenumbers": {
             "hashes": [
-<<<<<<< HEAD
-                "sha256:1be3c7353e9325ddeaa909ab17936423c62958d5700d68e5da5be9503c46d087",
-                "sha256:d3004ea794f607c47a4d111c0131153e8382fe7170fa1275b8c46f2b08c8e570"
-            ],
-            "index": "pypi",
-            "version": "==8.12.55"
-        },
-        "preshed": {
-            "hashes": [
-                "sha256:0435d4647037fc534bf1bdcf87fdbf206a935abe5e68c9814277090c62e6b6ef",
-                "sha256:06be22a8a2757e61b2c3cc854e9c2d2361fb3b6528deb2af5b5079e6da670405",
-                "sha256:0feae8cfcf46fb97cd8118d150245ae31c68ca9c68e514ab33e1e33a90eee459",
-                "sha256:13140808a56ce67e30579a40e293d16dedeb85fd56c74cd024c44f7a9f966432",
-                "sha256:1573d42bdec168081242ec88d40288000f84a5afb66a60517e4220950fe62f17",
-                "sha256:1acc514a41142a086c2ebc19cd368534e27337511b3a2936c28455e0b42f3eb3",
-                "sha256:24935553ff18f39195b468984d784b2bb7825b6f43385a2d0d05b02e55090815",
-                "sha256:3741b459f50dde7a22b88d75d1fc4a7e6e36402db43c4f690df44e966ff1bd54",
-                "sha256:37900e1e923a35fc15f56cd02f4a899e5903790113256fedbf527a5b3f8e2214",
-                "sha256:39cd2a0ab1adb11452c617831ea0ccea7d1712f2812d1744738735987513113a",
-                "sha256:3b1d747ab1e233bc4bccdc4baee7531c5661459d7a8d67845833f7c857b371fb",
-                "sha256:3e7022fe473e677088cda6e0538669fe240943e3eb7ff88447d690a52c6d87ce",
-                "sha256:4a5825b80a450198cb582b3b4004c95e9d4eca268e89c126a9d71e8f26b69338",
-                "sha256:4a99d4f46a4e317245f2370eb13d0e3c6747f66752a8d88dbc9284f4fd25e05f",
-                "sha256:5eeafb832009a3e1ed92a412f19499c86e687308d6d56617772d42ee4de26ccf",
-                "sha256:6e1b61c9797443ee42cb314c91ab178791b80397c2e98410f5173806604458b1",
-                "sha256:6e518275d1b84bed779ddc69eabeb9283bf5f9f5482bcaf1b099d2877b050a0d",
-                "sha256:7cc3166ed48d603131912da40a7638b3655d6990032a770303346e2f5f4154d4",
-                "sha256:7f97c3d2dc9713139cc096af9e4455ced33f9e90ce9d29f739db5adff6ae6a06",
-                "sha256:8d57469e5e52d37342588804d3ce70128ab42f42e5babaeea0d29d3609ce7b30",
-                "sha256:9785e3de0dca8f4d6040eba89e50e72012ce94d269583502d14f958624daea73",
-                "sha256:9c700a0744f5ede86ff8754522bd54f92f5b75f58046bc3f17c60d1c25529f41",
-                "sha256:a9ed0dc685aa058a1a76111f476715ccfb4df12800c3681e401d6af7384f570d",
-                "sha256:ab4168fe1d31707e3473d1bb57d3c88dac9151b3cbe61d22f14bf691e04aaa1b",
-                "sha256:d2cc8d8df139d5935464530d45ff0e1209752e9748792cdf774b5d5fc230c07a"
-            ],
-            "markers": "python_version >= '3.6'",
-            "version": "==3.0.7"
-        },
-        "pydantic": {
-            "hashes": [
-                "sha256:1061c6ee6204f4f5a27133126854948e3b3d51fcc16ead2e5d04378c199b2f44",
-                "sha256:19b5686387ea0d1ea52ecc4cffb71abb21702c5e5b2ac626fd4dbaa0834aa49d",
-                "sha256:2bd446bdb7755c3a94e56d7bdfd3ee92396070efa8ef3a34fab9579fe6aa1d84",
-                "sha256:328558c9f2eed77bd8fffad3cef39dbbe3edc7044517f4625a769d45d4cf7555",
-                "sha256:32e0b4fb13ad4db4058a7c3c80e2569adbd810c25e6ca3bbd8b2a9cc2cc871d7",
-                "sha256:3ee0d69b2a5b341fc7927e92cae7ddcfd95e624dfc4870b32a85568bd65e6131",
-                "sha256:4aafd4e55e8ad5bd1b19572ea2df546ccace7945853832bb99422a79c70ce9b8",
-                "sha256:4b3946f87e5cef3ba2e7bd3a4eb5a20385fe36521d6cc1ebf3c08a6697c6cfb3",
-                "sha256:4de71c718c9756d679420c69f216776c2e977459f77e8f679a4a961dc7304a56",
-                "sha256:5565a49effe38d51882cb7bac18bda013cdb34d80ac336428e8908f0b72499b0",
-                "sha256:5803ad846cdd1ed0d97eb00292b870c29c1f03732a010e66908ff48a762f20e4",
-                "sha256:5da164119602212a3fe7e3bc08911a89db4710ae51444b4224c2382fd09ad453",
-                "sha256:615661bfc37e82ac677543704437ff737418e4ea04bef9cf11c6d27346606044",
-                "sha256:78a4d6bdfd116a559aeec9a4cfe77dda62acc6233f8b56a716edad2651023e5e",
-                "sha256:7d0f183b305629765910eaad707800d2f47c6ac5bcfb8c6397abdc30b69eeb15",
-                "sha256:7ead3cd020d526f75b4188e0a8d71c0dbbe1b4b6b5dc0ea775a93aca16256aeb",
-                "sha256:84d76ecc908d917f4684b354a39fd885d69dd0491be175f3465fe4b59811c001",
-                "sha256:8cb0bc509bfb71305d7a59d00163d5f9fc4530f0881ea32c74ff4f74c85f3d3d",
-                "sha256:91089b2e281713f3893cd01d8e576771cd5bfdfbff5d0ed95969f47ef6d676c3",
-                "sha256:9c9e04a6cdb7a363d7cb3ccf0efea51e0abb48e180c0d31dca8d247967d85c6e",
-                "sha256:a8c5360a0297a713b4123608a7909e6869e1b56d0e96eb0d792c27585d40757f",
-                "sha256:afacf6d2a41ed91fc631bade88b1d319c51ab5418870802cedb590b709c5ae3c",
-                "sha256:b34ba24f3e2d0b39b43f0ca62008f7ba962cff51efa56e64ee25c4af6eed987b",
-                "sha256:bd67cb2c2d9602ad159389c29e4ca964b86fa2f35c2faef54c3eb28b4efd36c8",
-                "sha256:c0f5e142ef8217019e3eef6ae1b6b55f09a7a15972958d44fbd228214cede567",
-                "sha256:cdb4272678db803ddf94caa4f94f8672e9a46bae4a44f167095e4d06fec12979",
-                "sha256:d70916235d478404a3fa8c997b003b5f33aeac4686ac1baa767234a0f8ac2326",
-                "sha256:d8ce3fb0841763a89322ea0432f1f59a2d3feae07a63ea2c958b2315e1ae8adb",
-                "sha256:e0b214e57623a535936005797567231a12d0da0c29711eb3514bc2b3cd008d0f",
-                "sha256:e631c70c9280e3129f071635b81207cad85e6c08e253539467e4ead0e5b219aa",
-                "sha256:e78578f0c7481c850d1c969aca9a65405887003484d24f6110458fb02cca7747",
-                "sha256:f0ca86b525264daa5f6b192f216a0d1e860b7383e3da1c65a1908f9c02f42801",
-                "sha256:f1a68f4f65a9ee64b6ccccb5bf7e17db07caebd2730109cb8a95863cfa9c4e55",
-                "sha256:fafe841be1103f340a24977f61dee76172e4ae5f647ab9e7fd1e1fca51524f08",
-                "sha256:ff68fc85355532ea77559ede81f35fff79a6a5543477e168ab3a381887caea76"
-            ],
-            "markers": "python_full_version >= '3.6.1'",
-            "version": "==1.9.2"
-=======
                 "sha256:057d1966962fb86b3dc447bfac2c8e25ceed774509e49b180926a13a99910318",
                 "sha256:0b234c4a9519fac18d00b3c542f5b429513ea69372d4f95fbd0f716f5e2a89b5"
             ],
@@ -617,7 +389,6 @@
             ],
             "markers": "python_version >= '3.7'",
             "version": "==1.10.2"
->>>>>>> f77c36a4
         },
         "pyparsing": {
             "hashes": [
@@ -675,85 +446,6 @@
         },
         "regex": {
             "hashes": [
-<<<<<<< HEAD
-                "sha256:02b6dc102123f5178796dcdb5a90f6e88895607fd1a1d115d8de1af8161ca2b4",
-                "sha256:0843cc977b9cc00eb2299b624db6481d25e7f5b093f7a7c2bb727028d4a26eda",
-                "sha256:085ca3dc9360c0210e0a70e5d34d66454a06077644e7679fef6358b1f053e62e",
-                "sha256:0a9d5a64e974bc5f160f30f76aaf993d49eeddb405676be6bf76a5a2c131e185",
-                "sha256:0de0ce11c0835e1117eacbfe8fa6fa98dc0e8e746b486735cb0fdebe46a02222",
-                "sha256:1418d3506a9582b23a27373f125ea2b0da523c581e7cf678a6f036254d134faa",
-                "sha256:14750172c0a616140a8f496dfef28ed24080e87d06d5838e008f959ad307a8c5",
-                "sha256:1b6d2c579ffdcbb3d93f63b6a7f697364594e1c1b6856958b3e61e3ca22c140a",
-                "sha256:1df31eaf147ecff3665ba861acb8f78221cd5501df072c9151dfa341dd24599f",
-                "sha256:21b6f939916aa61beea56393ebc8a9999060632ac22b8193c2cb67d6fd7cb2c3",
-                "sha256:2240fce3af236e4586a045c1be8bbf16c4f8831e68b7df918b72fc31a80143be",
-                "sha256:242f546fc5e49bb7395624ac3b4fc168bf454e11ace9804c58c4c3a90d84e38f",
-                "sha256:25bffa248b99b53a61b1f20fc7d19f711e38e9f0bc90d44c26670f8dc282ad7d",
-                "sha256:2ada67e02fa3fcca9e3b90cf24c2c6bc77f0abc126209937956aea10eeba40c7",
-                "sha256:2c198921afc811bc0f105c6e5150fbdebf9520c9b7d43cfc0ab156ca97f506d7",
-                "sha256:370b1d7aed26e29915c3fb3e72e327f194824a76cedb60c0b9f6c6af53e89d72",
-                "sha256:3aafbbf5076f2a48bcf31ceb42b410323daaa0ddb42544640592957bc906ace6",
-                "sha256:3d3d769b3d485b28d6a591b46723dbacc696e6503f48a3ef52e6fc2c90edb482",
-                "sha256:3d83fd6dd4263595d0e4f595d4abd54397cbed52c0147f7dd148a7b72910301e",
-                "sha256:45cb798095b886e4df6ff4a1f7661eb70620ccdef127e3c3e00a1aaa22d30e53",
-                "sha256:4bd9443f7ff6e6288dd4496215c5d903f851e55cbc09d5963587af0c6d565a0a",
-                "sha256:4bdfd016ab12c4075ef93f025b3cf4c8962b9b7a5e52bb7039ab64cb7755930c",
-                "sha256:4c6554073e3e554fbb3dff88376ada3da32ca789ea1b9e381f684d49ddb61199",
-                "sha256:4dad9d68574e93e1e23be53b4ecfb0f083bd5cc08cc7f1984a4ee3ebf12aa446",
-                "sha256:4e12a3c2d4781ee5d03f229c940934fa1e4ea4f4995e68ab97a2815b139e0804",
-                "sha256:53c9eca0d6070a8a3de42182ad26daf90ba12132eb74a2f45702332762aff84e",
-                "sha256:5910bb355f9517309f77101238dbacb7151ede3434a2f1fad26ecc62f13d8324",
-                "sha256:5c77eab46f3a2b2cd8bbe06467df783543bf7396df431eb4a144cc4b89e9fb3c",
-                "sha256:5d541bc430a74c787684d1ebcd205a5212a88c3de73848143e77489b2c25b911",
-                "sha256:5e7c8f9f8824143c219dd93cdc733c20d2c12f154034c89bcb4911db8e45bd92",
-                "sha256:5f14430535645712f546f1e07013507d1cc0c8abd851811dacce8c7fb584bf52",
-                "sha256:6059ae91667932d256d9dc03abd3512ebcade322b3a42d1b8354bd1db7f66dcc",
-                "sha256:61f6966371fa1cbf26c6209771a02bef80336cdaca0c0af4dfa33d51019c0b93",
-                "sha256:62d56a9d3c1e5a83076db4da060dad7ea35ac2f3cbd3c53ba5a51fe0caedb500",
-                "sha256:634f090a388351eadf1dcc1d168a190718fb68efb4b8fdc1b119cf837ca01905",
-                "sha256:64ecfcc386420192fbe98fdde777d993f7f2dfec9552e4f4024d3447d3a3e637",
-                "sha256:6af38997f178889d417851bae8fb5c00448f7405cfcab38734d771f1dd5d5973",
-                "sha256:6b30c8d299ba48ee919064628fd8bc296bdc6e4827d315491bea39437130d3e1",
-                "sha256:6f0c8807bac16984901c0573725bad786f2f004f9bd5df8476c6431097b6c5b3",
-                "sha256:6f62c8a59f6b8e608880c61b138ae22668184bc266b025d33200dcf2cebe0872",
-                "sha256:74d4aabd612d32282f3cb3ebb4436046fb840d25c754157a755bc9f66e7cd307",
-                "sha256:7658d2dfc1dabfb008ffe12ae47b98559e2aedd8237bee12f5aafb74d90479e3",
-                "sha256:777ceea2860a48e9e362a4e2a9a691782ea97bd05c24627c92e876fdd2c22e61",
-                "sha256:79f34d5833cd0d53ecf48bc030e4da3216bd4846224d17eeb64509be5cb098fd",
-                "sha256:7a52d547259495a53e61e37ffc6d5cecf8d298aeb1bc0d9b25289d65ddb31183",
-                "sha256:840063aa8eeb1dda07d7d7dee15648838bffef1d415f5f79061854a182a429aa",
-                "sha256:8e8ec94d1b1a0a297c2c69a0bf000baf9a79607ca0c084f577f811a9b447c319",
-                "sha256:95fb62a3980cf43e76c2fe95edab06ec70dc495b8aa660975eb9f0b2ffdae1e1",
-                "sha256:9668da78bcc219542467f51c2cd01894222be6aceec4b5efb806705900b794d8",
-                "sha256:99a7c5786de9e92ff5ffee2e8bed745f5d25495206f3f14656c379031e518334",
-                "sha256:a1e283ad918df44bad3ccf042c2fe283c63d17617570eb91b8c370ef677b0b83",
-                "sha256:a25d251546acb5edb1635631c4ae0e330fa4ec7c6316c01d256728fbfb9bbff2",
-                "sha256:abe1adb32e2535aaa171e8b2b2d3f083f863c9974a3e6e7dae6bf4827fc8b983",
-                "sha256:ae85112da2d826b65aa7c7369c56ca41d9a89644312172979cbee5cf788e0b09",
-                "sha256:b3379a83dc63fe06538c751961f9ed730b5d7f08f96a57bbad8d52db5820df1f",
-                "sha256:b3c7c6c4aac19b964c1d12784aecae7f0315314640b0f41dd6f0d4e2bf439072",
-                "sha256:b7ddecc80e87acf12c2cf12bf3721def47188c403f04e706f104b5e71fed2f31",
-                "sha256:bbaf6785d3f1cd3e617b9d0fb3c5528023ef7bc7cc1356234801dc1941df8ce9",
-                "sha256:be6f5b453f7ed2219a9555bb6840663950b9ab1dc034216f68eac64db66633c2",
-                "sha256:c2b6404631b22617b5127c6de2355393ccda693ca733a098b6802e7dabb3457a",
-                "sha256:c4f6609f6e867a58cdf173e1cbe1f3736d25962108bd5cb01ad5a130875ff2c8",
-                "sha256:c76dd2c0615a28de21c97f9f6862e84faef58ff4d700196b4e395ef6a52291e4",
-                "sha256:c78c72f7878071a78337510ec78ab856d60b4bdcd3a95fd68b939e7cb30434b3",
-                "sha256:cb0c9a1476d279524538ba9a00ecec9eadcef31a6a60b2c8bd2f29f62044a559",
-                "sha256:ccb986e80674c929f198464bce55e995178dea26833421e2479ff04a6956afac",
-                "sha256:cfa62063c5eafb04e4435459ce15746b4ae6c14efeae8f16bd0e3d2895dad698",
-                "sha256:d13bd83284b46c304eb10de93f8a3f2c80361f91f4e8a4e1273caf83e16c4409",
-                "sha256:d76e585368388d99ddd2f95989e6ac80a8fe23115e93931faad99fa34550612f",
-                "sha256:dc32029b9cc784a529f9201289d4f841cc24a2ae3126a112cd467bc41bbc2f10",
-                "sha256:e0b55651db770b4b5a6c7d015f24d1a6ede307296bbdf0c47fc5f6a6adc7abee",
-                "sha256:e37886929ee83a5fa5c73164abada00e7f3cc1cbf3f8f6e1e8cfecae9d6cfc47",
-                "sha256:f7b88bc7306136b123fd1a9beed16ca02900ee31d1c36e73fa33d9e525a5562d",
-                "sha256:fac611bde2609a46fcbd92da7171286faa2f5c191f84d22f61cd7dc27213f51d",
-                "sha256:fafed60103132e74cdfbd651abe94801eb87a9765ce275b3dca9af8f3e06622a"
-            ],
-            "index": "pypi",
-            "version": "==2022.8.17"
-=======
                 "sha256:003a2e1449d425afc817b5f0b3d4c4aa9072dd5f3dfbf6c7631b8dc7b13233de",
                 "sha256:0385d66e73cdd4462f3cc42c76a6576ddcc12472c30e02a2ae82061bff132c32",
                 "sha256:0394265391a86e2bbaa7606e59ac71bd9f1edf8665a59e42771a9c9adbf6fd4f",
@@ -845,18 +537,13 @@
             ],
             "index": "pypi",
             "version": "==2022.9.13"
->>>>>>> f77c36a4
         },
         "requests": {
             "hashes": [
                 "sha256:7c5599b102feddaa661c826c56ab4fee28bfd17f5abca1ebbe3e7f19d7c97983",
                 "sha256:8fefa2a1a1365bf5520aac41836fbee479da67864514bdb821f31ce07ce65349"
             ],
-<<<<<<< HEAD
-            "markers": "python_version >= '3.7' and python_version < '4'",
-=======
             "markers": "python_version >= '3.7' and python_version < '4.0'",
->>>>>>> f77c36a4
             "version": "==2.28.1"
         },
         "requests-file": {
@@ -892,35 +579,6 @@
         },
         "spacy": {
             "hashes": [
-<<<<<<< HEAD
-                "sha256:0a93797b9fea6ec1ecf3b95d86b8228d364470afac7278b23c13fd4305ad4ec2",
-                "sha256:23aaa7cac0233fd0e1057eb71b4ecf6a8e453d693a431ac416e099322edd4c1d",
-                "sha256:256dc4f14922275f8576d255b3d36598a119f73241b12d53d3bc7e16ca50a717",
-                "sha256:32e5d9512ae11716f032f5030f99e4b140e9e028ece5811db496b86d50c0f177",
-                "sha256:361b057df89956b874da41fba0febe4491131a5954e293baffc4e54db95f985a",
-                "sha256:420fdfe8882f4ca5aa7d730135af92f17baa7f6226e45097f48acf312d0b49bf",
-                "sha256:46112e1a47c0656804a89f1dbdbc3e554694a682f24659d1651823f52e29a81b",
-                "sha256:46ec87090ad138ba35e177c29657ad52aa600b25bdfe35d12ced113db1cca828",
-                "sha256:509edc4cc55c463abf71c2f630b0dda4dedf06ea6ed8614334c081d87e54f96b",
-                "sha256:55688aff12540475ae2010b4f0220ec0728c93d4d1a8f73d0b35fb363558c7ec",
-                "sha256:59c5cf5d348a6c0e64a59ac5cfe6cd85d08e866337870c95d1ec6161d531e463",
-                "sha256:60a3facb99c53ced0cb218865237764349f0cf4ecc559cc6bebe120f1d685c95",
-                "sha256:9966bcad9063309ce6a41a1bcc488ad9fc786ad6c52cbcd98621ddfa41f283e3",
-                "sha256:9b2d9d1a6795c49829747d7e011b0882be3e82c650552a93493f9b9fc3387892",
-                "sha256:9d996f50910d243d356ea540ff609fee83c5ba036d4090fa87afeb51c65a280b",
-                "sha256:b3da242a5805b3f9fd5a2ed6f7d84177d6b4f189597e00fb338c782b8520d6bc",
-                "sha256:b4e38ee787ccd59849e76f7f9d21fc7dc25e855e194f2cc0b166c7e7bf34be40",
-                "sha256:b9fe2b226b4c09fccf3d4f4e2f584020cadeb271972c951878208525df73d1bf",
-                "sha256:c5c0183de17b3d8e59cff0bed4de7bdf6d341ae9263757212207a62bf9844177",
-                "sha256:d78a71e9bffafe19c6d0f1de3e32bdb48f8e2ab4b5c6dc88dc0c83197f2ff5f0",
-                "sha256:e982e3f8d915c6597a0eba7f44f7e7520960f9edf6a8dcf447759fbfc39a77f9",
-                "sha256:eaee9ed8b130f2b324c42ce6cef44a5e5183013a67b26260053818331be6d212",
-                "sha256:ec826d9c482c81ed37fa9fd95da9601ccdf8962bfef985e5523b228d6be24ff9",
-                "sha256:f652cf821ab118a2d672d1b68951e740ea0cedcd6ee5d3d9fcdeb27ae188fbd5"
-            ],
-            "index": "pypi",
-            "version": "==3.4.1"
-=======
                 "sha256:0286e243f748956e7336b6d59ac23319ef9c5ea0a5d772c2fd96ab77f889d09b",
                 "sha256:1cefddd9cb8295c86410485cb4d783dae7cf3f860019402633cc93a2ee159759",
                 "sha256:1dd805ac6af9e796ff46df3d5582a062e228637c57ab38e0e4c48c161604473b",
@@ -952,7 +610,6 @@
             ],
             "index": "pypi",
             "version": "==3.4.2"
->>>>>>> f77c36a4
         },
         "spacy-legacy": {
             "hashes": [
@@ -972,73 +629,6 @@
         },
         "srsly": {
             "hashes": [
-<<<<<<< HEAD
-                "sha256:1a90233d5ef978db5887d0d159fa5652bfecde353812c4b4e293791460db2211",
-                "sha256:1ce17dcf2acd26f3add82d94a29d264bd72364071a29dccdd335d4c1826e4e98",
-                "sha256:2702ab0858bb27cefe684cc01be5f28ca05d204dc60b52efd122434864a347bd",
-                "sha256:30eb733770b69593ac31ff84df41455e45bb2e48bf44c1382bc40f10be3e8936",
-                "sha256:372204bbb7089ecc99fa984f0ef6c06063dcf6ac1abf0d896605486a2cdf5779",
-                "sha256:47e6ce2aed95aa2f55b9a967f34f82cf170ff2c0e126d3422ede106dbfe4922c",
-                "sha256:4bb401bf8477b685d933670bcec6b430b8e8025cd68da1e6bacfd57f6d8191d5",
-                "sha256:4efa441fc54d3f2300c6ce48f9e44ed9850f2627c0ebeaa320b206b470679e63",
-                "sha256:5054c25a9b923d33f54e7bbab8c5be669db94b9bab87e348439bf85f3d644825",
-                "sha256:708623d4e4503fee4cd9c727d471ab6918b664e177fbe413b0ddd2debb45437a",
-                "sha256:74acd1e52235fa46a3ede5c34f33adf8bad4050bbf44ec04d76369c4aed9041e",
-                "sha256:8235975d943587b4d17fc10e860b11d9248f58c0b74e95f911bd70b24542c630",
-                "sha256:8abfca6b34c8a03608ca9c6e54e315c30d240cc3aae942a412c52742d15a089b",
-                "sha256:930164882db523020c7660b12a7f3b0d9266781012004fa2e8ad6150412493e1",
-                "sha256:964bdc3f8ff4a5e66ab2685e001b78f6ca2ce68fe4817842f4f342abad2fddbb",
-                "sha256:a6d03f65c079e98fcd635f19c65c0ddb7b06f1069332fb87c74e36d7c3ca883d",
-                "sha256:bd4f7e2b43187d4fc5095fb01fe7b7868a777eb12315ff1ac07e3243fd4493e8",
-                "sha256:c85962bf1d6f52b9d5d2e727a4e3c558a6b00cecadea29141f122f6c83147cca",
-                "sha256:c96963e1db238014525f924d5d5058ee9386e129c82f24cc63fead41902e1c06",
-                "sha256:cb65e2d67980419072379abef1e5b1d3b11931082bc038b0295d35a56376c3d5",
-                "sha256:d6733ddaf0b2db54f334a2e881f1112be0ff48f113c96bcd88d1aec1ff871ca8",
-                "sha256:e0c6510716e5cb2abf11abcbe06338283b01690955342e78a76fcb9953b7e3ba",
-                "sha256:e1866a1a5ea8c7bb213b0c3c7a7b97cd6d9a3ca26f2f59e441d47fa9720fb399",
-                "sha256:e8a06581627b6712f19c60241b7c14c2bb29ce86ef04f791379a79f1b249a128"
-            ],
-            "markers": "python_version >= '3.6'",
-            "version": "==2.4.4"
-        },
-        "thinc": {
-            "hashes": [
-                "sha256:133f585941801382dd52201eb5b857426dfa1adca298b052875c9a07943c18b0",
-                "sha256:21ec24cdb3248617b41d4bdf13de557fdd994bca73b107c30530b7fcd590c9c2",
-                "sha256:2766914adae8768aaad0d18c3968779bebe3d366f94ebca3b42b3f8cc290c5e3",
-                "sha256:2c40cbc4c630e6201983af88ee9c4fd9f1d8c1d41545c78a861e9911fcb23b7b",
-                "sha256:478f32fcf2042ead1bfbba7a3c77e2fc574c1f65967efc137156130bfd02c056",
-                "sha256:5ab8dcf427184d5573494061d4cb7201ae4d7303433f81af359b6bd48b19515f",
-                "sha256:619776f6070a00a06713ef14f67e03af5bea16afda1897e7936ba8bbf0b3dba6",
-                "sha256:6934566d3bca7cd0d2912fbb8966882fd7b43b8ec0139b0c7797814e11555be0",
-                "sha256:6e293ea5141767817c26f085a26fcd3c451c15c1902c5f2a7bdb9a7fe57ebdef",
-                "sha256:74fa81f69e67363c4d3b4d60a0608adddadb0f2e2f4cc8c1f2dc2b083747fd69",
-                "sha256:77c7f6984dcaa007bcba8ff67e2e3c7a71a237b63193e5c14fe832493e53976a",
-                "sha256:7a261b55d72c266d467423966aa48ebf73326736155307c5265a1c99f163f2d7",
-                "sha256:7dc9a3a108f1730f6cd65a68ae67ea2eb10bd314cffe8dca1afe693c50e84b9b",
-                "sha256:7ded7df0174040ccd8be60780f43fd3d18bf675ac1170d82d09985d214896521",
-                "sha256:9096bea0f7aa29e52a3a23759cd6cabee98366a41a2c880db949fcf00f936aa4",
-                "sha256:9097836ba9a9f631736ab86bb622dcc6155476c7ea0f55486dc2d9b22c07f5d6",
-                "sha256:b33b2b71ccf6689968a8452e0c1beadf385511df9b55e36d83e688a2832f6b0a",
-                "sha256:bb45c8aabb3d4e646a25939096cc751cb4e0e4ff9d3bfdcce9fa64ff0622d348",
-                "sha256:bf9e0ac84a8f473ad723059ac561c307682015a083a8b9b7ff26808780715666",
-                "sha256:c01ca2b364ef7b02c2ffbed0b423597c9999131f83a1878548d36666ca2a27ed",
-                "sha256:d6738b13d0f7ddaf02f43ce71353fe079d461bf9bec76f48406071de4a89a1dd",
-                "sha256:e22998c2d914bee02dc58aa791bc7df6f9733554b244e94b33ff4a491322c142",
-                "sha256:eaaea91dc56c041516a829c460423a8aef5357001610c8d6395bce95d8254a0b",
-                "sha256:f8b673775f120d7f54b5f3230742239e21fc5c4e3138372dad87b82617677509"
-            ],
-            "markers": "python_version >= '3.6'",
-            "version": "==8.1.0"
-        },
-        "tldextract": {
-            "hashes": [
-                "sha256:35a0260570e214d8d3cfeeb403992fe9e2b686925f63c9b03c5933408ac2aa5a",
-                "sha256:fe15ac3205e5a25b61689369f98cb45c7778a8f2af113d7c11559ece5195f2d6"
-            ],
-            "index": "pypi",
-            "version": "==3.3.1"
-=======
                 "sha256:04d0b4cd91e098cdac12d2c28e256b1181ba98bcd00e460b8e42dee3e8542804",
                 "sha256:0f9abb7857f9363f1ac52123db94dfe1c4af8959a39d698eff791d17e45e00b6",
                 "sha256:1434759effec2ee266a24acd9b53793a81cac01fc1e6321c623195eda1b9c7df",
@@ -1112,7 +702,6 @@
             ],
             "index": "pypi",
             "version": "==3.4.0"
->>>>>>> f77c36a4
         },
         "tqdm": {
             "hashes": [
@@ -1132,30 +721,18 @@
         },
         "typing-extensions": {
             "hashes": [
-<<<<<<< HEAD
-                "sha256:25642c956049920a5aa49edcdd6ab1e06d7e5d467fc00e0506c44ac86fbfca02",
-                "sha256:e6d2677a32f47fc7eb2795db1dd15c1f34eff616bcaf2cfb5e997f854fa1c4a6"
-            ],
-            "index": "pypi",
-            "version": "==4.3.0"
-=======
                 "sha256:1511434bb92bf8dd198c12b1cc812e800d4181cfcb867674e0f8279cc93087aa",
                 "sha256:16fa4864408f655d35ec496218b85f79b3437c829e93320c7c9215ccfd92489e"
             ],
             "index": "pypi",
             "version": "==4.4.0"
->>>>>>> f77c36a4
         },
         "urllib3": {
             "hashes": [
                 "sha256:3fa96cf423e6987997fc326ae8df396db2a8b7c667747d47ddd8ecba91f4a74e",
                 "sha256:b930dd878d5a8afb066a637fbb35144fe7901e3b209d1cd4f524bd0e9deee997"
             ],
-<<<<<<< HEAD
-            "markers": "python_version >= '2.7' and python_version not in '3.0, 3.1, 3.2, 3.3, 3.4, 3.5' and python_version < '4'",
-=======
             "markers": "python_version >= '2.7' and python_version not in '3.0, 3.1, 3.2, 3.3, 3.4, 3.5' and python_version < '4.0'",
->>>>>>> f77c36a4
             "version": "==1.26.12"
         },
         "wasabi": {
@@ -1175,19 +752,11 @@
         },
         "zipp": {
             "hashes": [
-<<<<<<< HEAD
-                "sha256:05b45f1ee8f807d0cc928485ca40a07cb491cf092ff587c0df9cb1fd154848d2",
-                "sha256:47c40d7fe183a6f21403a199b3e4192cca5774656965b0a4988ad2f8feb5f009"
-            ],
-            "markers": "python_version >= '3.7'",
-            "version": "==3.8.1"
-=======
                 "sha256:3a7af91c3db40ec72dd9d154ae18e008c69efe8ca88dde4f9a731bb82fe2f9eb",
                 "sha256:972cfa31bc2fedd3fa838a51e9bc7e64b7fb725a8c00e7431554311f180e9980"
             ],
             "markers": "python_version >= '3.7'",
             "version": "==3.9.0"
->>>>>>> f77c36a4
         }
     },
     "develop": {
@@ -1240,19 +809,11 @@
         },
         "identify": {
             "hashes": [
-<<<<<<< HEAD
-                "sha256:322a5699daecf7c6fd60e68852f36f2ecbb6a36ff6e6e973e0d2bb6fca203ee6",
-                "sha256:ef78c0d96098a3b5fe7720be4a97e73f439af7cf088ebf47b620aeaa10fadf97"
-            ],
-            "markers": "python_version >= '3.7'",
-            "version": "==2.5.5"
-=======
                 "sha256:6c32dbd747aa4ceee1df33f25fed0b0f6e0d65721b15bd151307ff7056d50245",
                 "sha256:b276db7ec52d7e89f5bc4653380e33054ddc803d25875952ad90b0f012cbcdaa"
             ],
             "markers": "python_version >= '3.7'",
             "version": "==2.5.6"
->>>>>>> f77c36a4
         },
         "iniconfig": {
             "hashes": [
@@ -1411,8 +972,6 @@
             "index": "pypi",
             "version": "==6.0"
         },
-<<<<<<< HEAD
-=======
         "setuptools": {
             "hashes": [
                 "sha256:512e5536220e38146176efb833d4a62aa726b7bbff82cfbc8ba9eaa3996e0b17",
@@ -1421,7 +980,6 @@
             "markers": "python_version >= '3.7'",
             "version": "==65.5.0"
         },
->>>>>>> f77c36a4
         "snowballstemmer": {
             "hashes": [
                 "sha256:09b16deb8547d3412ad7b590689584cd0fe25ec8db3be37788be3810cbf19cb1",
